--- conflicted
+++ resolved
@@ -6,11 +6,7 @@
         "@playwright/mcp@latest",
         "--isolated",
         "--config",
-<<<<<<< HEAD
-        "/Users/kvnkishore/WebstormProjects/AKApp/AgenticKanban/trees/67c1cfc1/playwright-mcp-config.json"
-=======
-        "/Users/kvnkishore/WebstormProjects/AKApp/AgenticKanban/trees/5e1d3871/playwright-mcp-config.json"
->>>>>>> 7d93b508
+        "/Users/kvnkishore/WebstormProjects/AKApp/AgenticKanban/playwright-mcp-config.json"
       ]
     }
   }
