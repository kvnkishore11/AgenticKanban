{
  "mcpServers": {
    "playwright": {
      "command": "npx",
      "args": [
        "@playwright/mcp@latest",
        "--isolated",
        "--config",
<<<<<<< HEAD
        "/Users/kvnkishore/WebstormProjects/AKApp/AgenticKanban/trees/c47ef898/playwright-mcp-config.json"
=======
        "/Users/kvnkishore/WebstormProjects/AKApp/AgenticKanban/trees/5274858f/playwright-mcp-config.json"
>>>>>>> a464380a
      ]
    }
  }
}<|MERGE_RESOLUTION|>--- conflicted
+++ resolved
@@ -6,11 +6,7 @@
         "@playwright/mcp@latest",
         "--isolated",
         "--config",
-<<<<<<< HEAD
-        "/Users/kvnkishore/WebstormProjects/AKApp/AgenticKanban/trees/c47ef898/playwright-mcp-config.json"
-=======
-        "/Users/kvnkishore/WebstormProjects/AKApp/AgenticKanban/trees/5274858f/playwright-mcp-config.json"
->>>>>>> a464380a
+        "/Users/kvnkishore/WebstormProjects/AKApp/AgenticKanban/playwright-mcp-config.json"
       ]
     }
   }
