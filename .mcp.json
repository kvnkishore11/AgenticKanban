{
  "mcpServers": {
    "playwright": {
      "command": "npx",
      "args": [
        "@playwright/mcp@latest",
        "--isolated",
        "--config",
<<<<<<< HEAD
        "/Users/kvnkishore/WebstormProjects/AKApp/AgenticKanban/trees/1f021609/playwright-mcp-config.json"
=======
        "/Users/kvnkishore/WebstormProjects/AKApp/AgenticKanban/trees/7d747456/playwright-mcp-config.json"
>>>>>>> 6ea6f46b
      ]
    }
  }
}<|MERGE_RESOLUTION|>--- conflicted
+++ resolved
@@ -6,11 +6,7 @@
         "@playwright/mcp@latest",
         "--isolated",
         "--config",
-<<<<<<< HEAD
-        "/Users/kvnkishore/WebstormProjects/AKApp/AgenticKanban/trees/1f021609/playwright-mcp-config.json"
-=======
-        "/Users/kvnkishore/WebstormProjects/AKApp/AgenticKanban/trees/7d747456/playwright-mcp-config.json"
->>>>>>> 6ea6f46b
+        "/Users/kvnkishore/WebstormProjects/AKApp/AgenticKanban/playwright-mcp-config.json"
       ]
     }
   }
