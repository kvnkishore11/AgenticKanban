--- conflicted
+++ resolved
@@ -6,11 +6,7 @@
         "@playwright/mcp@latest",
         "--isolated",
         "--config",
-<<<<<<< HEAD
-        "/Users/kvnkishore/WebstormProjects/AKApp/AgenticKanban/trees/dfbd38fe/playwright-mcp-config.json"
-=======
-        "/Users/kvnkishore/WebstormProjects/AKApp/AgenticKanban/trees/dce6a466/playwright-mcp-config.json"
->>>>>>> 88b05edc
+        "/Users/kvnkishore/WebstormProjects/AKApp/AgenticKanban/playwright-mcp-config.json"
       ]
     }
   }
