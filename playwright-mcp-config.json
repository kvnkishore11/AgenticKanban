--- conflicted
+++ resolved
@@ -6,11 +6,7 @@
     },
     "contextOptions": {
       "recordVideo": {
-<<<<<<< HEAD
-        "dir": "/Users/kvnkishore/WebstormProjects/AKApp/AgenticKanban/trees/2c334efc/videos",
-=======
-        "dir": "/Users/kvnkishore/WebstormProjects/AKApp/AgenticKanban/trees/f8405254/videos",
->>>>>>> 9f92df66
+        "dir": "/Users/kvnkishore/WebstormProjects/AKApp/AgenticKanban/videos",
         "size": {
           "width": 1920,
           "height": 1080
