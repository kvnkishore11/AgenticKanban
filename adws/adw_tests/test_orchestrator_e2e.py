--- conflicted
+++ resolved
@@ -336,17 +336,12 @@
 class TestStageSkipLogic(unittest.TestCase):
     """Test stage skip conditions."""
 
-<<<<<<< HEAD
-    def test_review_skips_for_patch(self):
-        """Test review stage does NOT auto-skip for patches.
+    def test_review_runs_for_patch(self):
+        """Test review stage runs for patches (never auto-skips by type).
 
         Review is NEVER auto-skipped based on issue type. Only skips with
         explicit skip_review: true in metadata or config.
         """
-=======
-    def test_review_runs_for_patch(self):
-        """Test review stage runs for patches (never auto-skips by type)."""
->>>>>>> 3c50d4dc
         from stages.review_stage import ReviewStage
 
         stage = ReviewStage()
@@ -366,13 +361,8 @@
         )
 
         should_skip, reason = stage.should_skip(ctx)
-<<<<<<< HEAD
         # Review should NOT auto-skip for any issue type
         self.assertFalse(should_skip)
-=======
-        self.assertFalse(should_skip)
-        self.assertIsNone(reason)
->>>>>>> 3c50d4dc
 
     def test_review_runs_for_feature(self):
         """Test review stage runs for features."""
