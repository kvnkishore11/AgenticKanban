--- conflicted
+++ resolved
@@ -35,11 +35,8 @@
       status_update: [],
       error: [],
       pong: [],
-<<<<<<< HEAD
-      workflow_log: [] // New event for real-time logs
-=======
+      workflow_log: [], // New event for real-time logs
       reconnecting: []
->>>>>>> 65951305
     };
 
     // Configuration
