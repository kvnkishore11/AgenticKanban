--- conflicted
+++ resolved
@@ -1653,10 +1653,10 @@
 
             // Check if the workflow is complete (current stage is the last stage in the workflow)
             if (isWorkflowComplete(workflowType, task.stage)) {
-              console.log(`[Workflow] Workflow ${workflowType} is complete. Moving to 'pr' stage.`);
-
-              // Workflow is complete, move to PR stage
-              get().moveTaskToStage(taskId, 'pr');
+              console.log(`[Workflow] Workflow ${workflowType} is complete. Moving to 'ready-to-merge' stage.`);
+
+              // Workflow is complete, move to ready-to-merge stage
+              get().moveTaskToStage(taskId, 'ready-to-merge');
 
               // Update task metadata to indicate workflow completion
               get().updateTask(taskId, {
@@ -1668,24 +1668,6 @@
                 substage: 'ready',
               });
             } else {
-<<<<<<< HEAD
-              // Handle completion of workflows - move to appropriate final stage
-              // For single-stage workflows or when at the end of composite workflow
-              const lastStage = stages.length > 0 ? stages[stages.length - 1] : null;
-
-              if (lastStage) {
-                // Map final stage to next logical stage in kanban board
-                const completionStageMap = {
-                  'plan': 'build',
-                  'build': 'test',
-                  'test': 'review',
-                  'review': 'document',
-                  'document': 'ready-to-merge',
-                  'ship': 'ready-to-merge',
-                };
-
-                nextStage = completionStageMap[lastStage];
-=======
               // Get next stage in the workflow
               const nextStage = getNextStageInWorkflow(workflowType, task.stage);
 
@@ -1694,7 +1676,6 @@
                 get().moveTaskToStage(taskId, nextStage);
               } else {
                 console.warn(`[Workflow] No next stage found for workflow ${workflowType} at stage ${task.stage}`);
->>>>>>> ca7a0768
               }
             }
           }
