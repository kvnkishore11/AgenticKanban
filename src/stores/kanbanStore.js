/**
 * @fileoverview Kanban Store - Central state management for the AgenticKanban application
 * Manages projects, tasks, stages, and coordinates between various services
 * Built with Zustand for reactive state management
 */

import { create } from 'zustand';
import { devtools, persist } from 'zustand/middleware';
import adwService from '../services/api/adwService';
import adwCreationService from '../services/adwCreationService';
import localStorageService from '../services/storage/localStorage';
import projectPersistenceService from '../services/storage/projectPersistenceService';
import stageProgressionService from '../services/websocket/stageProgressionService';
import websocketService from '../services/websocket/websocketService';
import projectNotificationService from '../services/storage/projectNotificationService';
import dataMigration from '../utils/dataMigration';

import { WORK_ITEM_TYPES, QUEUEABLE_STAGES } from '../constants/workItems';

// Re-export for backward compatibility
export { WORK_ITEM_TYPES, QUEUEABLE_STAGES };

/**
 * Utility function to parse workflow names and extract stage sequences
 * Handles both single-stage workflows (e.g., 'adw_plan_iso' -> ['plan'])
 * and composite workflows (e.g., 'adw_plan_build_test_iso' -> ['plan', 'build', 'test'])
 *
 * @param {string} workflowName - The workflow name (e.g., 'adw_plan_iso', 'adw_plan_build_test_iso')
 * @returns {string[]} Array of stage names in order
 */
const parseWorkflowStages = (workflowName) => {
  if (!workflowName || typeof workflowName !== 'string') {
    return [];
  }

  // Remove 'adw_' prefix and '_iso' suffix
  let stagesStr = workflowName;
  if (stagesStr.startsWith('adw_')) {
    stagesStr = stagesStr.substring(4);
  }
  if (stagesStr.endsWith('_iso')) {
    stagesStr = stagesStr.substring(0, stagesStr.length - 4);
  }

  // Handle special case: 'sdlc' maps to full pipeline
  if (stagesStr === 'sdlc') {
    return ['plan', 'build', 'test', 'review', 'document'];
  }

  // Split by underscore to get stage array
  const stages = stagesStr.split('_').filter(s => s.length > 0);

  return stages;
};

/**
 * Get the initial stage for a workflow
 *
 * @param {string} workflowName - The workflow name
 * @returns {string|null} The initial stage, or null if cannot be determined
 */
const getInitialStageForWorkflow = (workflowName) => {
  const stages = parseWorkflowStages(workflowName);
  return stages.length > 0 ? stages[0] : null;
};

const initialState = {
  // Project management
  selectedProject: null,
  availableProjects: [],

  // Task management
  tasks: [],
  taskIdCounter: 1,

  // Kanban board configuration
  stages: [
    { id: 'backlog', name: 'Backlog', color: 'gray' },
    { id: 'plan', name: 'Plan', color: 'blue' },
    { id: 'build', name: 'Build', color: 'yellow' },
    { id: 'test', name: 'Test', color: 'green' },
    { id: 'review', name: 'Review', color: 'purple' },
    { id: 'document', name: 'Document', color: 'indigo' },
    { id: 'ready-to-merge', name: 'Ready to Merge', color: 'teal' },
    { id: 'completed', name: 'Completed', color: 'green' },
    { id: 'pr', name: 'PR', color: 'pink' },
    { id: 'errored', name: 'Errored', color: 'red' },
  ],

  // ADW pipeline configurations
  availablePipelines: adwService.getAllPipelines(),

  // UI state
  showTaskInput: false,
  selectedTaskId: null,
  isLoading: false,
  error: null,

  // WebSocket state
  websocketConnected: false,
  websocketConnecting: false,
  websocketError: null,
  activeWorkflows: new Map(), // Map of adw_id -> workflow info
  workflowStatusUpdates: [], // Array of recent status updates
  taskWorkflowLogs: {}, // Map of taskId -> Array<logEntry> for real-time logs
  taskWorkflowProgress: {}, // Map of taskId -> progressData for progress tracking
  taskWorkflowMetadata: {}, // Map of taskId -> metadata for ADW metadata
  taskStageLogs: {}, // Map of taskId -> Map of stage -> { logs, result, loading, error }

  // Project notification state
  projectNotificationEnabled: true,
  projectNotificationConfigs: {}, // Map of projectId -> notification config
  projectNotificationStatus: {}, // Map of projectId -> connection status
  notificationHistory: [], // Array of recent notification attempts

  // Message deduplication cache to prevent duplicate workflow updates
  processedMessages: new Map(), // Map of message fingerprint -> timestamp
  messageDeduplicationMaxSize: 1000, // Maximum number of fingerprints to cache
  messageDeduplicationTTL: 5 * 60 * 1000, // 5 minutes in milliseconds
};

export const useKanbanStore = create()(
  devtools(
    persist(
      (set, get) => ({
        ...initialState,

        // Initialize data migrations on store creation
        initializeStore: () => {
          console.log('Initializing Kanban store...');

          // Initialize project persistence service first
          const persistenceResult = projectPersistenceService.initialize();
          console.log('Project persistence service initialized:', persistenceResult);

          // Load projects from persistence service
          const projects = projectPersistenceService.getAllProjects();
          set({ availableProjects: projects }, false, 'loadProjectsFromPersistence');

          // Initialize project notification configurations
          get().initializeProjectNotificationConfigs();

          // Run data migrations
          const migrationResult = get().initializeDataMigrations();

          console.log('Store initialization completed', { persistenceResult, migrationResult });
          return { persistenceResult, migrationResult };
        },

        // Project actions
        selectProject: (project) => {
          set({ selectedProject: project }, false, 'selectProject');
        },

        deselectProject: () => {
          set({ selectedProject: null }, false, 'deselectProject');
        },

        addProject: (project) => {
          try {
            const result = projectPersistenceService.addProject(project);

            if (result.success) {
              // Update store with the new project from persistence service
              const projects = projectPersistenceService.getAllProjects();
              set({ availableProjects: projects }, false, 'addProject');
              return result;
            } else {
              // Handle validation errors
              set({ error: result.errors.join(', ') }, false, 'addProjectError');
              return result;
            }
          } catch (error) {
            const errorMessage = `Failed to add project: ${error.message}`;
            set({ error: errorMessage }, false, 'addProjectError');
            return { success: false, errors: [errorMessage], project: null };
          }
        },

        // Get current selected project for settings
        getCurrentProject: () => {
          return get().selectedProject;
        },

        // Get all projects from persistence service
        refreshProjects: () => {
          try {
            const projects = projectPersistenceService.getAllProjects();
            set({ availableProjects: projects }, false, 'refreshProjects');
            return { success: true, count: projects.length };
          } catch (error) {
            const errorMessage = `Failed to refresh projects: ${error.message}`;
            set({ error: errorMessage }, false, 'refreshProjectsError');
            return { success: false, error: errorMessage };
          }
        },

        // Update existing project
        updateProject: (projectId, updates) => {
          try {
            const result = projectPersistenceService.updateProject(projectId, updates);

            if (result.success) {
              // Refresh projects in store
              get().refreshProjects();

              // Update selected project if it was the one being updated
              const { selectedProject } = get();
              if (selectedProject && selectedProject.id === projectId) {
                set({ selectedProject: result.project }, false, 'updateSelectedProject');
              }
            } else {
              set({ error: result.errors.join(', ') }, false, 'updateProjectError');
            }

            return result;
          } catch (error) {
            const errorMessage = `Failed to update project: ${error.message}`;
            set({ error: errorMessage }, false, 'updateProjectError');
            return { success: false, errors: [errorMessage], project: null };
          }
        },

        // Remove project
        removeProject: (projectId) => {
          try {
            const success = projectPersistenceService.removeProject(projectId);

            if (success) {
              // Refresh projects in store
              get().refreshProjects();

              // Clear selected project if it was the one removed
              const { selectedProject } = get();
              if (selectedProject && selectedProject.id === projectId) {
                set({ selectedProject: null }, false, 'clearSelectedProject');
              }
            } else {
              set({ error: 'Failed to remove project' }, false, 'removeProjectError');
            }

            return success;
          } catch (error) {
            const errorMessage = `Failed to remove project: ${error.message}`;
            set({ error: errorMessage }, false, 'removeProjectError');
            return false;
          }
        },

        // Cleanup dummy projects manually
        cleanupDummyProjects: () => {
          try {
            const result = projectPersistenceService.removeDummyProjects();

            if (result.success) {
              // Refresh projects in store
              get().refreshProjects();

              // Clear selected project if it was a dummy
              const { selectedProject } = get();
              if (selectedProject && result.removedProjects.some(p => p.id === selectedProject.id)) {
                set({ selectedProject: null }, false, 'clearDummySelectedProject');
              }

              console.log(`Cleaned up ${result.removedCount} dummy projects`);
            } else {
              set({ error: result.error || 'Failed to cleanup dummy projects' }, false, 'cleanupDummyProjectsError');
            }

            return result;
          } catch (error) {
            const errorMessage = `Failed to cleanup dummy projects: ${error.message}`;
            set({ error: errorMessage }, false, 'cleanupDummyProjectsError');
            return { success: false, error: errorMessage };
          }
        },

        // Deduplicate projects
        deduplicateProjects: () => {
          try {
            const result = projectPersistenceService.deduplicateProjects();

            if (result.success) {
              // Refresh projects in store
              get().refreshProjects();

              console.log(`Deduplicated projects: removed ${result.removedCount} duplicates`);
            } else {
              set({ error: result.error || 'Failed to deduplicate projects' }, false, 'deduplicateProjectsError');
            }

            return result;
          } catch (error) {
            const errorMessage = `Failed to deduplicate projects: ${error.message}`;
            set({ error: errorMessage }, false, 'deduplicateProjectsError');
            return { success: false, error: errorMessage };
          }
        },

        // Get project storage statistics
        getProjectStorageStats: () => {
          try {
            return projectPersistenceService.getStorageStats();
          } catch (error) {
            console.error('Failed to get project storage stats:', error);
            return { error: error.message };
          }
        },

        // Export projects
        exportProjects: () => {
          try {
            return projectPersistenceService.exportProjects();
          } catch (error) {
            const errorMessage = `Failed to export projects: ${error.message}`;
            set({ error: errorMessage }, false, 'exportProjectsError');
            return null;
          }
        },

        // Import projects
        importProjects: (importData) => {
          try {
            const result = projectPersistenceService.importProjects(importData);

            if (result.success) {
              // Refresh projects in store
              get().refreshProjects();
              console.log(`Imported ${result.importedCount} projects`);
            } else {
              set({ error: result.error || 'Failed to import projects' }, false, 'importProjectsError');
            }

            return result;
          } catch (error) {
            const errorMessage = `Failed to import projects: ${error.message}`;
            set({ error: errorMessage }, false, 'importProjectsError');
            return { success: false, error: errorMessage };
          }
        },

        // Task actions
        createTask: (taskData) => {
          const currentState = get();
          const taskId = currentState.taskIdCounter;

          // Prepare task data with ID for ADW creation
          const taskWithId = {
            ...taskData,
            id: taskId,
          };

          // Get current project context for ADW creation
          const projectContext = currentState.selectedProject || {};

          try {
            // Create ADW configuration using the new service
            const adwConfig = adwCreationService.createAdwConfiguration(taskWithId, projectContext);

            // Generate dynamic pipeline name based on queuedStages
            const generatePipelineName = (queuedStages) => {
              if (!queuedStages || queuedStages.length === 0) {
                return 'adw_unknown';
              }
              return `adw_${queuedStages.join('_')}`;
            };

            const dynamicPipelineId = generatePipelineName(taskData.queuedStages);

            const newTask = {
              id: taskId,
              title: taskData.title || adwConfig.task_metadata.title, // Use generated title if not provided
              description: taskData.description,
              workItemType: taskData.workItemType || WORK_ITEM_TYPES.FEATURE,
              queuedStages: taskData.queuedStages || [],
              pipelineId: dynamicPipelineId, // Dynamic pipeline name based on stages
              pipelineIdStatic: taskData.pipelineId, // Keep static pipelineId for backward compatibility
              stage: 'backlog',
              substage: 'initializing',
              progress: 0,
              createdAt: new Date().toISOString(),
              updatedAt: new Date().toISOString(),
              logs: [],
              metadata: {
                // ADW metadata from the new service
                adw_id: adwConfig.adw_id,
                workflow_name: adwConfig.workflow_name,
                workspace_id: adwConfig.workspace_id,
                state_config: adwConfig.state,
                execution_context: adwConfig.execution_context,
                worktree: adwConfig.worktree,
                outputs: adwConfig.outputs,
                // Legacy metadata
                autoProgress: false,
              },
              images: taskData.images || [], // Support for uploaded images
            };

            set((state) => ({
              tasks: [...state.tasks, newTask],
              taskIdCounter: state.taskIdCounter + 1,
              showTaskInput: false,
            }), false, 'createTask');

            // Send project notification after successful task creation
            get().sendProjectNotification(newTask);

            return newTask;

          } catch (error) {
            console.error('Failed to create ADW configuration:', error);

            // Fallback to creating task without ADW configuration
            const fallbackTask = {
              id: taskId,
              title: taskData.title || '',
              description: taskData.description,
              workItemType: taskData.workItemType || WORK_ITEM_TYPES.FEATURE,
              queuedStages: taskData.queuedStages || [],
              pipelineId: `adw_${(taskData.queuedStages || []).join('_')}`,
              pipelineIdStatic: taskData.pipelineId,
              stage: 'backlog',
              substage: 'initializing',
              progress: 0,
              createdAt: new Date().toISOString(),
              updatedAt: new Date().toISOString(),
              logs: [],
              metadata: {
                autoProgress: false,
                adw_creation_error: error.message,
              },
              images: taskData.images || [],
            };

            set((state) => ({
              tasks: [...state.tasks, fallbackTask],
              taskIdCounter: state.taskIdCounter + 1,
              showTaskInput: false,
            }), false, 'createTask');

            // Send project notification even for fallback task creation
            get().sendProjectNotification(fallbackTask);

            return fallbackTask;
          }
        },

        updateTask: (taskId, updates) => {
          set((state) => ({
            tasks: state.tasks.map(task =>
              task.id === taskId
                ? { ...task, ...updates, updatedAt: new Date().toISOString() }
                : task
            ),
          }), false, 'updateTask');
        },

        deleteTask: (taskId) => {
          set((state) => ({
            tasks: state.tasks.filter(task => task.id !== taskId),
            selectedTaskId: state.selectedTaskId === taskId ? null : state.selectedTaskId,
          }), false, 'deleteTask');
        },

        moveTaskToStage: (taskId, newStage) => {
          set((state) => ({
            tasks: state.tasks.map(task =>
              task.id === taskId
                ? {
                    ...task,
                    stage: newStage,
                    substage: 'initializing',
                    progress: 0,
                    updatedAt: new Date().toISOString()
                  }
                : task
            ),
          }), false, 'moveTaskToStage');
        },

        updateTaskProgress: (taskId, substage, progress) => {
          set((state) => ({
            tasks: state.tasks.map(task =>
              task.id === taskId
                ? {
                    ...task,
                    substage,
                    progress,
                    updatedAt: new Date().toISOString()
                  }
                : task
            ),
          }), false, 'updateTaskProgress');
        },

        addTaskLog: (taskId, logEntry) => {
          set((state) => ({
            tasks: state.tasks.map(task =>
              task.id === taskId
                ? {
                    ...task,
                    logs: [...task.logs, {
                      ...logEntry,
                      timestamp: new Date().toISOString(),
                    }],
                    updatedAt: new Date().toISOString()
                  }
                : task
            ),
          }), false, 'addTaskLog');
        },

        // Enhanced error handling
        handleError: (error, context = '') => {
          console.error(`KanbanStore Error${context ? ` (${context})` : ''}:`, error);

          const errorMessage = error instanceof Error ? error.message : String(error);
          const errorDetails = {
            message: errorMessage,
            context,
            timestamp: new Date().toISOString(),
            stack: error instanceof Error ? error.stack : undefined,
          };

          set({
            error: errorMessage,
            lastError: errorDetails,
          }, false, 'handleError');

          // Return false to indicate operation failed
          return false;
        },

        // Retry mechanism for failed operations
        retryOperation: async (operation, maxRetries = 3, delay = 1000) => {
          for (let attempt = 1; attempt <= maxRetries; attempt++) {
            try {
              const result = await operation();
              return result;
            } catch (error) {
              if (attempt === maxRetries) {
                get().handleError(error, `Failed after ${maxRetries} attempts`);
                throw error;
              }

              console.warn(`Operation failed (attempt ${attempt}/${maxRetries}):`, error);
              await new Promise(resolve => setTimeout(resolve, delay * attempt));
            }
          }
        },

        // Validation helpers
        validateTask: (task) => {
          const errors = [];

          // Title is now optional, but if provided, must be reasonable length
          if (task.title && task.title.length > 100) {
            errors.push('Task title must be less than 100 characters');
          }

          // Description is required
          if (!task.description || task.description.trim().length === 0) {
            errors.push('Task description is required');
          }

          if (task.description && task.description.length > 2000) {
            errors.push('Task description must be less than 2000 characters');
          }

          // Work item type validation
          if (!task.workItemType || !Object.values(WORK_ITEM_TYPES).includes(task.workItemType)) {
            errors.push('Valid work item type is required (Feature, Chore, Bug, or Patch)');
          }

          // Queued stages validation
          if (task.queuedStages && !Array.isArray(task.queuedStages)) {
            errors.push('Queued stages must be an array');
          }

          if (task.queuedStages && task.queuedStages.length === 0) {
            errors.push('At least one stage must be selected');
          }

          // Validate each queued stage
          if (task.queuedStages && task.queuedStages.length > 0) {
            const validStageIds = QUEUEABLE_STAGES.map(s => s.id);
            const invalidStages = task.queuedStages.filter(stage => !validStageIds.includes(stage));
            if (invalidStages.length > 0) {
              errors.push(`Invalid stages selected: ${invalidStages.join(', ')}`);
            }
          }

          // Custom ADW ID validation (optional field)
          if (task.customAdwId && task.customAdwId.trim()) {
            const adwId = task.customAdwId.trim();

            // Check format: alphanumeric, hyphens, underscores only, 1-100 characters
            const validAdwIdPattern = /^[a-zA-Z0-9_-]{1,100}$/;
            if (!validAdwIdPattern.test(adwId)) {
              errors.push('ADW ID must contain only alphanumeric characters, hyphens, and underscores (1-100 characters)');
            }
          }

          return {
            isValid: errors.length === 0,
            errors,
          };
        },

        validateProject: (project) => {
          const errors = [];

          if (!project.name || project.name.trim().length === 0) {
            errors.push('Project name is required');
          }

          if (!project.path || project.path.trim().length === 0) {
            errors.push('Project path is required');
          }

          // Simplified validation - no longer requires specific directory structures
          // ADW workflows will be created dynamically as needed

          return {
            isValid: errors.length === 0,
            errors,
          };
        },

        // UI actions
        toggleTaskInput: () => {
          set((state) => ({ showTaskInput: !state.showTaskInput }), false, 'toggleTaskInput');
        },

        selectTask: (taskId) => {
          set({ selectedTaskId: taskId }, false, 'selectTask');
        },

        setLoading: (isLoading) => {
          set({ isLoading }, false, 'setLoading');
        },

        setError: (error) => {
          set({ error }, false, 'setError');
        },

        clearError: () => {
          set({ error: null }, false, 'clearError');
        },

        // Utility actions
        getTasksByStage: (stage) => {
          return get().tasks.filter(task => task.stage === stage);
        },

        getTasksForCurrentProject: () => {
          const { tasks, selectedProject } = get();
          return selectedProject
            ? tasks.filter(task => task.projectId === selectedProject.id)
            : tasks;
        },

        getPipelineById: (pipelineId) => {
          return adwService.getPipelineById(pipelineId);
        },

        // ADW Pipeline management
        refreshPipelines: () => {
          set({ availablePipelines: adwService.getAllPipelines() }, false, 'refreshPipelines');
        },

        createCustomPipeline: (pipelineData) => {
          try {
            const newPipeline = adwService.createCustomPipeline(pipelineData);
            set({ availablePipelines: adwService.getAllPipelines() }, false, 'createCustomPipeline');
            return newPipeline;
          } catch (error) {
            set({ error: error.message }, false, 'createCustomPipelineError');
            throw error;
          }
        },

        getNextStageInPipeline: (pipelineId, currentStage) => {
          try {
            return adwService.getNextStage(pipelineId, currentStage);
          } catch (error) {
            console.error('Error getting next stage:', error);
            return null;
          }
        },

        calculateTaskProgress: (task) => {
          try {
            return adwService.calculatePipelineProgress(task.pipelineId, task.stage, task.substage);
          } catch (error) {
            console.error('Error calculating progress:', error);
            return task.progress || 0;
          }
        },

        // Automatic stage progression
        startTaskProgression: (taskId) => {
          const task = get().tasks.find(t => t.id === taskId);
          if (!task) {
            set({ error: 'Task not found for progression' }, false, 'startTaskProgressionError');
            return false;
          }

          try {
            stageProgressionService.startProgression(taskId, { getState: get });

            // Update task metadata to indicate active progression
            set((state) => ({
              tasks: state.tasks.map(t =>
                t.id === taskId
                  ? { ...t, metadata: { ...t.metadata, autoProgress: true } }
                  : t
              ),
            }), false, 'startTaskProgression');

            return true;
          } catch (error) {
            set({ error: `Failed to start progression: ${error.message}` }, false, 'startTaskProgressionError');
            return false;
          }
        },

        stopTaskProgression: (taskId) => {
          stageProgressionService.stopProgression(taskId);

          // Update task metadata
          set((state) => ({
            tasks: state.tasks.map(t =>
              t.id === taskId
                ? { ...t, metadata: { ...t.metadata, autoProgress: false } }
                : t
            ),
          }), false, 'stopTaskProgression');
        },

        pauseTaskProgression: (taskId) => {
          stageProgressionService.pauseProgression(taskId);
        },

        resumeTaskProgression: (taskId) => {
          stageProgressionService.resumeProgression(taskId);
        },

        recoverTaskFromError: async (taskId, targetStage = null) => {
          try {
            await stageProgressionService.recoverFromError(taskId, { getState: get }, targetStage);
            return true;
          } catch (error) {
            set({ error: `Recovery failed: ${error.message}` }, false, 'recoverTaskFromErrorError');
            return false;
          }
        },

        forceAdvanceTask: (taskId, targetStage) => {
          try {
            stageProgressionService.forceAdvanceToStage(taskId, { getState: get }, targetStage);
            return true;
          } catch (error) {
            set({ error: `Force advance failed: ${error.message}` }, false, 'forceAdvanceTaskError');
            return false;
          }
        },

        getTaskProgressionStatus: (taskId) => {
          return stageProgressionService.getProgressionStatus(taskId);
        },

        getAllActiveProgressions: () => {
          return stageProgressionService.getActiveProgressions();
        },

        // Data export/import
        exportData: () => {
          const state = get();
          const exportData = {
            selectedProject: state.selectedProject,
            availableProjects: state.availableProjects,
            tasks: state.tasks,
            taskIdCounter: state.taskIdCounter,
            exportedAt: new Date().toISOString(),
            version: '1.0.0',
          };

          return localStorageService.setItem('backup', exportData) ? exportData : null;
        },

        importData: (importData) => {
          try {
            if (!importData || typeof importData !== 'object') {
              throw new Error('Invalid import data format');
            }

            set({
              selectedProject: importData.selectedProject || null,
              availableProjects: importData.availableProjects || [],
              tasks: importData.tasks || [],
              taskIdCounter: importData.taskIdCounter || 1,
            }, false, 'importData');

            return true;
          } catch (error) {
            set({ error: `Import failed: ${error.message}` }, false, 'importDataError');
            return false;
          }
        },

        // Storage management
        getStorageInfo: () => {
          return localStorageService.getStorageInfo();
        },

        clearAllData: () => {
          const success = localStorageService.clear();
          if (success) {
            set(initialState, false, 'clearAllData');
          }
          return success;
        },

        // Task filtering and search
        searchTasks: (query) => {
          const { tasks } = get();
          if (!query) return tasks;

          const lowercaseQuery = query.toLowerCase();
          return tasks.filter(task =>
            task.title.toLowerCase().includes(lowercaseQuery) ||
            task.description.toLowerCase().includes(lowercaseQuery) ||
            task.stage.toLowerCase().includes(lowercaseQuery) ||
            task.substage.toLowerCase().includes(lowercaseQuery)
          );
        },

        getTasksByPipeline: (pipelineId) => {
          const { tasks } = get();
          return tasks.filter(task => task.pipelineId === pipelineId);
        },

        getTasksByDateRange: (startDate, endDate) => {
          const { tasks } = get();
          return tasks.filter(task => {
            const taskDate = new Date(task.createdAt);
            return taskDate >= startDate && taskDate <= endDate;
          });
        },

        // Statistics
        getStatistics: () => {
          const { tasks } = get();

          const stats = {
            totalTasks: tasks.length,
            byStage: {},
            byPipeline: {},
            completedTasks: 0,
            inProgressTasks: 0,
            erroredTasks: 0,
            averageProgress: 0,
          };

          // Calculate statistics
          let totalProgress = 0;

          tasks.forEach(task => {
            // By stage
            stats.byStage[task.stage] = (stats.byStage[task.stage] || 0) + 1;

            // By pipeline
            stats.byPipeline[task.pipelineId] = (stats.byPipeline[task.pipelineId] || 0) + 1;

            // Status counts
            if (task.stage === 'errored') {
              stats.erroredTasks++;
            } else if (task.stage === 'pr' && task.progress === 100) {
              stats.completedTasks++;
            } else {
              stats.inProgressTasks++;
            }

            totalProgress += task.progress || 0;
          });

          stats.averageProgress = tasks.length > 0 ? Math.round(totalProgress / tasks.length) : 0;

          return stats;
        },

        // WebSocket management
        initializeWebSocket: async () => {
          try {
            // Guard: Prevent duplicate listener registration
            if (websocketService._storeListenersRegistered) {
              console.log('[WebSocket] Listeners already registered, skipping re-initialization');
              // Still attempt to connect if not connected
              if (!websocketService.socket?.connected) {
                await websocketService.connect();
              }
              return;
            }

            console.log('[WebSocket] Initializing WebSocket with fresh listeners');
            set({ websocketConnecting: true, websocketError: null }, false, 'initializeWebSocket');

            // Store listener references for cleanup
            if (!websocketService._storeListeners) {
              websocketService._storeListeners = {};
            }

            // Set up event listeners
            websocketService._storeListeners.onConnect = () => {
              set({
                websocketConnected: true,
                websocketConnecting: false,
                websocketError: null
              }, false, 'websocketConnected');
            };
            websocketService.on('connect', websocketService._storeListeners.onConnect);

            websocketService._storeListeners.onDisconnect = () => {
              set({
                websocketConnected: false,
                websocketConnecting: false
              }, false, 'websocketDisconnected');
            };
            websocketService.on('disconnect', websocketService._storeListeners.onDisconnect);

            websocketService._storeListeners.onError = (error) => {
              set({
                websocketError: error.message || 'WebSocket error',
                websocketConnecting: false
              }, false, 'websocketError');
            };
            websocketService.on('error', websocketService._storeListeners.onError);

            websocketService._storeListeners.onStatusUpdate = (statusUpdate) => {
              try {
                get().handleWorkflowStatusUpdate(statusUpdate);
              } catch (error) {
                console.error('[WORKFLOW ERROR] Error handling status update:', error);
                // Don't propagate to prevent ErrorBoundary from triggering
              }
            };
            websocketService.on('status_update', websocketService._storeListeners.onStatusUpdate);

            websocketService._storeListeners.onWorkflowLog = (logEntry) => {
              try {
                get().handleWorkflowLog(logEntry);
              } catch (error) {
                console.error('[WORKFLOW ERROR] Error handling workflow log:', error);
                // Don't propagate to prevent ErrorBoundary from triggering
              }
            };
            websocketService.on('workflow_log', websocketService._storeListeners.onWorkflowLog);

            websocketService._storeListeners.onTriggerResponse = (response) => {
              try {
                get().handleTriggerResponse(response);
              } catch (error) {
                console.error('[WORKFLOW ERROR] Error handling trigger response:', error);
                // Don't propagate to prevent ErrorBoundary from triggering
              }
            };
            websocketService.on('trigger_response', websocketService._storeListeners.onTriggerResponse);

            websocketService._storeListeners.onStageTransition = (transitionData) => {
              try {
                get().handleStageTransition(transitionData);
              } catch (error) {
                console.error('[WORKFLOW ERROR] Error handling stage transition:', error);
                // Don't propagate to prevent ErrorBoundary from triggering
              }
            };
            websocketService.on('stage_transition', websocketService._storeListeners.onStageTransition);

            // Mark listeners as registered
            websocketService._storeListenersRegistered = true;

            // Connect to WebSocket server
            await websocketService.connect();

          } catch (error) {
            set({
              websocketError: error.message || 'Failed to initialize WebSocket',
              websocketConnecting: false
            }, false, 'initializeWebSocketError');
            console.error('Failed to initialize WebSocket:', error);
          }
        },

        disconnectWebSocket: () => {
          console.log('[WebSocket] Disconnecting and cleaning up listeners');

          // Remove all registered event listeners
          if (websocketService._storeListeners) {
            websocketService.off('connect', websocketService._storeListeners.onConnect);
            websocketService.off('disconnect', websocketService._storeListeners.onDisconnect);
            websocketService.off('error', websocketService._storeListeners.onError);
            websocketService.off('status_update', websocketService._storeListeners.onStatusUpdate);
            websocketService.off('workflow_log', websocketService._storeListeners.onWorkflowLog);
            websocketService.off('trigger_response', websocketService._storeListeners.onTriggerResponse);
            websocketService.off('stage_transition', websocketService._storeListeners.onStageTransition);

            // Clear listener references
            websocketService._storeListeners = null;
          }

          // Reset the initialization flag
          websocketService._storeListenersRegistered = false;

          websocketService.disconnect();
          set({
            websocketConnected: false,
            websocketConnecting: false,
            websocketError: null
          }, false, 'disconnectWebSocket');
        },

        // Workflow triggering via WebSocket
        triggerWorkflowForTask: async (taskId, options = {}) => {
          const task = get().tasks.find(t => t.id === taskId);
          if (!task) {
            const error = new Error('Task not found');
            console.error('[WORKFLOW ERROR] Task not found:', taskId);
            throw error;
          }

          try {
            console.log('[WORKFLOW] Starting workflow trigger for task:', taskId);
            set({ isLoading: true }, false, 'triggerWorkflowForTask');

            // Determine workflow type based on task's current stage and queued stages
            const workflowType = options.workflowType ||
              websocketService.getWorkflowTypeForStage(task.stage, task.queuedStages);

            // Determine model set based on work item type
            const modelSet = options.modelSet ||
              websocketService.getModelSetForWorkItem(task.workItemType);

            const triggerOptions = {
              adw_id: options.adw_id,
              issue_number: options.issue_number,
              model_set: modelSet,
              ...options
            };

            // Trigger workflow via WebSocket
            const response = await websocketService.triggerWorkflowForTask(task, workflowType, triggerOptions);

            // Immediately move task to the workflow's initial stage if in backlog
            const initialStage = getInitialStageForWorkflow(response.workflow_name);
            if (initialStage && task.stage === 'backlog') {
              console.log(`[Workflow] Auto-moving task from backlog to ${initialStage} stage for workflow: ${response.workflow_name}`);
              get().moveTaskToStage(taskId, initialStage);
            }

            // Track the active workflow
            get().trackActiveWorkflow(response.adw_id, {
              taskId,
              workflowName: response.workflow_name,
              status: 'started',
              logsPath: response.logs_path,
              startedAt: new Date().toISOString(),
            });

            // Update task with ADW information
            get().updateTask(taskId, {
              metadata: {
                ...task.metadata,
                adw_id: response.adw_id,
                workflow_name: response.workflow_name,
                workflow_status: 'started',
                logs_path: response.logs_path,
              }
            });

            set({ isLoading: false }, false, 'triggerWorkflowForTaskSuccess');
            return response;

          } catch (error) {
            // Log error but don't let it propagate to ErrorBoundary
            console.error('[WORKFLOW ERROR] Failed to trigger workflow for task:', taskId, error);
            console.error('[WORKFLOW ERROR] Stack trace:', error.stack);

            set({
              isLoading: false,
              error: `Failed to trigger workflow: ${error.message}`
            }, false, 'triggerWorkflowForTaskError');

            // Re-throw so caller can handle it, but it will be caught by try-catch in components
            throw error;
          }
        },

        // Helper function to generate message fingerprint for deduplication
        getMessageFingerprint: (messageType, data) => {
          // Create a unique fingerprint based on message characteristics
          const adw_id = data.adw_id || '';
          const timestamp = data.timestamp || '';
          const status = data.status || '';
          const level = data.level || '';
          const message = data.message || '';
          const progress = data.progress_percent !== undefined ? data.progress_percent : '';
          const step = data.current_step || '';

          // Combine fields to create unique fingerprint
          const fingerprint = `${messageType}:${adw_id}:${timestamp}:${status}${level}:${progress}:${step}:${message}`;
          return fingerprint;
        },

        // Helper function to check and record message for deduplication
        isDuplicateMessage: (messageType, data) => {
          const fingerprint = get().getMessageFingerprint(messageType, data);
          const { processedMessages, messageDeduplicationMaxSize, messageDeduplicationTTL, tasks } = get();

          // Check if message was already processed
          if (processedMessages.has(fingerprint)) {
            const processedTime = processedMessages.get(fingerprint);
            const now = Date.now();

            // Check if the fingerprint is still within TTL
            if (now - processedTime < messageDeduplicationTTL) {
              // For status_update messages, check if task state indicates message hasn't been applied
              // This handles the reconnection scenario where cache is cleared but state wasn't updated
              if (messageType === 'status_update' && data.current_step && data.adw_id) {
                const task = tasks.find(t => t.metadata?.adw_id === data.adw_id);
                if (task && data.current_step) {
                  const stageMatch = data.current_step.match(/^Stage:\s*(\w+)/i);
                  if (stageMatch) {
                    const targetStage = stageMatch[1].toLowerCase();
                    // If task is not in the target stage, allow reprocessing
                    // This handles page refresh where state was lost and needs to be restored
                    if (task.stage !== targetStage) {
                      console.log(`[Deduplication] Allowing reprocessing: task stage (${task.stage}) doesn't match target (${targetStage})`);
                      // Don't return true - allow processing to continue
                      // But still record it with new timestamp to prevent actual duplicates
                      processedMessages.set(fingerprint, now);
                      set({ processedMessages }, false, 'updateMessageDeduplicationCache');
                      return false; // Not considered a duplicate in this case
                    }
                  }
                }
              }

              console.warn(`[Deduplication] Ignoring duplicate ${messageType}:`, {
                fingerprint: fingerprint.substring(0, 100),
                cacheSize: processedMessages.size
              });
              return true; // It's a duplicate
            }
            // Fingerprint expired, remove it
            processedMessages.delete(fingerprint);
          }

          // Record this message as processed
          processedMessages.set(fingerprint, Date.now());

          // Cleanup old entries if cache is too large
          if (processedMessages.size > messageDeduplicationMaxSize) {
            // Remove oldest entries (first 20% of max size)
            const entriesToRemove = Math.floor(messageDeduplicationMaxSize * 0.2);
            const iterator = processedMessages.keys();
            for (let i = 0; i < entriesToRemove; i++) {
              const key = iterator.next().value;
              if (key) processedMessages.delete(key);
            }
            console.log(`[Deduplication] Cache cleanup: removed ${entriesToRemove} old entries, size now: ${processedMessages.size}`);
          }

          // Also cleanup expired entries periodically
          const now = Date.now();
          let expiredCount = 0;
          for (const [key, timestamp] of processedMessages.entries()) {
            if (now - timestamp >= messageDeduplicationTTL) {
              processedMessages.delete(key);
              expiredCount++;
            }
          }
          if (expiredCount > 0) {
            console.log(`[Deduplication] Removed ${expiredCount} expired entries`);
          }

          // Update the store with modified cache
          set({ processedMessages }, false, 'updateMessageDeduplicationCache');

          return false; // Not a duplicate
        },

        // Handle workflow status updates from WebSocket
        handleWorkflowStatusUpdate: (statusUpdate) => {
          // Check for duplicate messages
          if (get().isDuplicateMessage('status_update', statusUpdate)) {
            return; // Skip processing duplicate
          }

          const { adw_id, status, message, progress_percent, current_step } = statusUpdate;

          console.log('[WebSocket] Processing new status update:', { adw_id, status, progress_percent, current_step, message });

          // Update active workflow tracking
          set((state) => {
            const activeWorkflows = new Map(state.activeWorkflows);
            const workflow = activeWorkflows.get(adw_id);

            if (workflow) {
              activeWorkflows.set(adw_id, {
                ...workflow,
                status,
                lastUpdate: message,
                progress: progress_percent,
                currentStep: current_step,
                updatedAt: new Date().toISOString(),
              });
            }

            // Add to status updates history (keep last 100)
            const workflowStatusUpdates = [
              ...state.workflowStatusUpdates,
              { ...statusUpdate, receivedAt: new Date().toISOString() }
            ].slice(-100);

            return { activeWorkflows, workflowStatusUpdates };
          }, false, 'handleWorkflowStatusUpdate');

          // Find and update the associated task
          const { tasks } = get();
          const task = tasks.find(t => t.metadata?.adw_id === adw_id);

          if (task) {
            // Detect stage transitions from current_step field
            // Look for patterns like "Stage: {stage_name}" sent by notify_stage_transition()
            if (current_step && typeof current_step === 'string') {
              const stageMatch = current_step.match(/^Stage:\s*(\w+)/i);
              if (stageMatch) {
                const targetStage = stageMatch[1].toLowerCase();

                // Validate that it's a valid stage and a forward progression
                const validStages = ['plan', 'build', 'test', 'review', 'document', 'pr'];
                if (validStages.includes(targetStage)) {
                  // Get workflow stages to validate progression order
                  const workflowStages = parseWorkflowStages(task.metadata?.workflow_name || '');
                  const targetIndex = workflowStages.indexOf(targetStage);
                  const currentIndex = workflowStages.indexOf(task.stage);

                  // Only move forward, never backward (or if not in workflow stages, allow transition)
                  if (targetIndex === -1 || currentIndex === -1 || targetIndex > currentIndex) {
                    // Defensive check: only move if task is not already in target stage
                    // This prevents unnecessary updates and allows safe message reprocessing after refresh
                    if (task.stage !== targetStage) {
                      console.log(`[Workflow] Auto-transitioning task from ${task.stage} to ${targetStage} (detected from current_step: "${current_step}")`);
                      get().moveTaskToStage(task.id, targetStage);
                    }
                  }
                }
              }
            }

            // Update task workflow progress
            get().updateWorkflowProgress(task.id, {
              status,
              progress: progress_percent,
              currentStep: current_step,
              message,
              timestamp: statusUpdate.timestamp || new Date().toISOString(),
            });

            get().updateTask(task.id, {
              metadata: {
                ...task.metadata,
                workflow_status: status,
                workflow_message: message,
                workflow_progress: progress_percent,
                workflow_step: current_step,
              }
            });

            // Auto-progress task stage based on workflow status
            if (status === 'completed') {
              get().handleWorkflowCompletion(task.id, statusUpdate);
            } else if (status === 'failed') {
              get().moveTaskToStage(task.id, 'errored');
            }
          }
        },

        // Handle workflow log entries from WebSocket
        handleWorkflowLog: (logEntry) => {
          // Check for duplicate messages
          if (get().isDuplicateMessage('workflow_log', logEntry)) {
            return; // Skip processing duplicate
          }

          const { adw_id } = logEntry;

          console.log('[WebSocket] Processing new log entry:', logEntry);

          // Find the task associated with this workflow
          const { tasks } = get();
          const task = tasks.find(t => t.metadata?.adw_id === adw_id);

          if (task) {
            get().appendWorkflowLog(task.id, logEntry);
          } else {
            console.warn('[WebSocket] No task found for log entry with adw_id:', adw_id);
          }
        },

        // Handle trigger response from WebSocket
        handleTriggerResponse: (response) => {
          // Check for duplicate messages
          if (get().isDuplicateMessage('trigger_response', response)) {
            return; // Skip processing duplicate
          }

          const { adw_id, status, workflow_name, message } = response;

          console.log('[WebSocket] Processing new trigger response:', { adw_id, status, workflow_name, message });

          // Find task by ADW ID (may have just been created)
          const { tasks } = get();
          const task = tasks.find(t => t.metadata?.adw_id === adw_id);

          if (task && status === 'accepted') {
            get().updateWorkflowMetadata(task.id, {
              adw_id,
              workflow_name,
              status: 'accepted',
              message,
              logs_path: response.logs_path,
              triggeredAt: new Date().toISOString(),
            });
          }
        },

        // Handle explicit stage transition events from WebSocket
        handleStageTransition: (transitionData) => {
          const { adw_id, from_stage, to_stage } = transitionData;

          console.log('[WebSocket] Stage Transition:', { adw_id, from_stage, to_stage });

          // Find task by ADW ID
          const { tasks } = get();
          const task = tasks.find(t => t.metadata?.adw_id === adw_id);

          if (task) {
            // Validate that to_stage is a valid kanban stage
            const validStages = ['backlog', 'plan', 'build', 'test', 'review', 'document', 'pr', 'errored'];
            if (validStages.includes(to_stage)) {
              console.log(`[Workflow] Moving task from ${task.stage} to ${to_stage} via stage transition event`);
              get().moveTaskToStage(task.id, to_stage);
            } else {
              console.warn(`[Workflow] Invalid target stage: ${to_stage}`);
            }
          } else {
            console.warn('[WebSocket] No task found for stage transition with adw_id:', adw_id);
          }
        },

        // Append log entry to task
        appendWorkflowLog: (taskId, logEntry) => {
          set((state) => {
            const currentLogs = state.taskWorkflowLogs[taskId] || [];
            const newLogs = [...currentLogs, {
              ...logEntry,
              id: `${taskId}-${Date.now()}-${Math.random()}`,
              timestamp: logEntry.timestamp || new Date().toISOString(),
            }];

            // Keep last 500 logs per task to prevent memory issues
            const limitedLogs = newLogs.slice(-500);

            return {
              taskWorkflowLogs: {
                ...state.taskWorkflowLogs,
                [taskId]: limitedLogs,
              }
            };
          }, false, 'appendWorkflowLog');
        },

        // Update workflow progress for task
        updateWorkflowProgress: (taskId, progressData) => {
          set((state) => ({
            taskWorkflowProgress: {
              ...state.taskWorkflowProgress,
              [taskId]: {
                ...state.taskWorkflowProgress[taskId],
                ...progressData,
                updatedAt: new Date().toISOString(),
              }
            }
          }), false, 'updateWorkflowProgress');
        },

        // Update workflow metadata for task
        updateWorkflowMetadata: (taskId, metadata) => {
          set((state) => ({
            taskWorkflowMetadata: {
              ...state.taskWorkflowMetadata,
              [taskId]: {
                ...state.taskWorkflowMetadata[taskId],
                ...metadata,
                updatedAt: new Date().toISOString(),
              }
            }
          }), false, 'updateWorkflowMetadata');
        },

        // Get workflow logs for task
        getWorkflowLogsForTask: (taskId) => {
          const { taskWorkflowLogs } = get();
          return taskWorkflowLogs[taskId] || [];
        },

        // Get workflow progress for task
        getWorkflowProgressForTask: (taskId) => {
          const { taskWorkflowProgress } = get();
          return taskWorkflowProgress[taskId] || null;
        },

        // Get workflow metadata for task
        getWorkflowMetadataForTask: (taskId) => {
          const { taskWorkflowMetadata } = get();
          return taskWorkflowMetadata[taskId] || null;
        },

        // Clear workflow logs for task
        clearWorkflowLogsForTask: (taskId) => {
          set((state) => {
            const taskWorkflowLogs = { ...state.taskWorkflowLogs };
            delete taskWorkflowLogs[taskId];
            return { taskWorkflowLogs };
          }, false, 'clearWorkflowLogsForTask');
        },

<<<<<<< HEAD
        // ===== Stage-specific logs actions =====

        // Fetch stage-specific logs for a task
        fetchStageLogsForTask: async (taskId, adwId, stage) => {
          if (!taskId || !adwId || !stage) {
            console.error('[StageLogsStore] Missing required parameters:', { taskId, adwId, stage });
            return;
          }

          // Set loading state
          set((state) => ({
            taskStageLogs: {
              ...state.taskStageLogs,
              [taskId]: {
                ...(state.taskStageLogs[taskId] || {}),
                [stage]: {
                  logs: [],
                  result: null,
                  loading: true,
                  error: null,
                  stageFolder: null,
                  hasStreamingLogs: false,
                  hasResult: false,
                }
              }
            }
          }), false, 'fetchStageLogsForTask:loading');

          try {
            // Determine the backend URL
            const backendPort = import.meta.env.VITE_BACKEND_PORT || '9104';
            const backendUrl = `http://localhost:${backendPort}`;

            // Fetch stage logs from backend
            const response = await fetch(`${backendUrl}/api/stage-logs/${adwId}/${stage}`);

            if (!response.ok) {
              throw new Error(`Failed to fetch stage logs: ${response.status} ${response.statusText}`);
            }

            const data = await response.json();

            console.log(`[StageLogsStore] Fetched logs for stage '${stage}':`, data);

            // Update state with fetched logs
            set((state) => ({
              taskStageLogs: {
                ...state.taskStageLogs,
                [taskId]: {
                  ...(state.taskStageLogs[taskId] || {}),
                  [stage]: {
                    logs: data.logs || [],
                    result: data.result,
                    loading: false,
                    error: data.error || null,
                    stageFolder: data.stage_folder,
                    hasStreamingLogs: data.has_streaming_logs,
                    hasResult: data.has_result,
                    fetchedAt: new Date().toISOString(),
                  }
                }
              }
            }), false, 'fetchStageLogsForTask:success');

          } catch (error) {
            console.error(`[StageLogsStore] Error fetching stage logs for ${stage}:`, error);

            // Update state with error
            set((state) => ({
              taskStageLogs: {
                ...state.taskStageLogs,
                [taskId]: {
                  ...(state.taskStageLogs[taskId] || {}),
                  [stage]: {
                    logs: [],
                    result: null,
                    loading: false,
                    error: error.message,
                    stageFolder: null,
                    hasStreamingLogs: false,
                    hasResult: false,
                  }
                }
              }
            }), false, 'fetchStageLogsForTask:error');
          }
        },

        // Get stage logs for a task
        getStageLogsForTask: (taskId, stage) => {
          const { taskStageLogs } = get();
          return taskStageLogs[taskId]?.[stage] || {
            logs: [],
            result: null,
            loading: false,
            error: null,
            stageFolder: null,
            hasStreamingLogs: false,
            hasResult: false,
          };
        },

        // Clear stage logs cache for a task
        clearStageLogsForTask: (taskId) => {
          set((state) => {
            const taskStageLogs = { ...state.taskStageLogs };
            delete taskStageLogs[taskId];
            return { taskStageLogs };
          }, false, 'clearStageLogsForTask');
        },

        // Clear specific stage log for a task
        clearStageLogForTaskAndStage: (taskId, stage) => {
          set((state) => {
            const taskStageLogs = { ...state.taskStageLogs };
            if (taskStageLogs[taskId]) {
              const updatedTaskLogs = { ...taskStageLogs[taskId] };
              delete updatedTaskLogs[stage];
              taskStageLogs[taskId] = updatedTaskLogs;
            }
            return { taskStageLogs };
          }, false, 'clearStageLogForTaskAndStage');
=======
        // Trigger merge workflow for a task in ready-to-merge stage
        triggerMergeWorkflow: async (taskId) => {
          const task = get().tasks.find(t => t.id === taskId);
          if (!task) {
            throw new Error('Task not found');
          }

          // Validate task is in ready-to-merge stage
          if (task.stage !== 'ready-to-merge') {
            throw new Error('Task must be in "Ready to Merge" stage to trigger merge');
          }

          // Get ADW ID and issue number from task metadata
          const adw_id = task.metadata?.adw_id;
          const issue_number = task.metadata?.execution_context?.issue?.number;

          if (!adw_id) {
            throw new Error('Task is missing ADW ID');
          }

          if (!issue_number) {
            throw new Error('Task is missing issue number');
          }

          try {
            set({ isLoading: true }, false, 'triggerMergeWorkflow');

            // Call merge service to trigger merge
            const mergeService = (await import('../services/api/adwService')).default;
            const response = await mergeService.triggerMerge(adw_id, issue_number);

            if (response.success) {
              // Move task to completed stage
              get().moveTaskToStage(taskId, 'completed');

              // Update task metadata
              get().updateTask(taskId, {
                metadata: {
                  ...task.metadata,
                  merge_triggered: true,
                  merge_triggered_at: new Date().toISOString(),
                }
              });

              set({ isLoading: false }, false, 'triggerMergeWorkflowSuccess');
              return response;
            } else {
              throw new Error(response.message || 'Merge failed');
            }

          } catch (error) {
            // Move task to errored stage on failure
            get().moveTaskToStage(taskId, 'errored');

            // Update task with error message
            get().updateTask(taskId, {
              metadata: {
                ...task.metadata,
                merge_error: error.message,
                merge_error_at: new Date().toISOString(),
              }
            });

            set({
              isLoading: false,
              error: `Failed to trigger merge: ${error.message}`
            }, false, 'triggerMergeWorkflowError');
            throw error;
          }
>>>>>>> 3e039e1d
        },

        // Handle workflow completion
        handleWorkflowCompletion: (taskId) => {
          const task = get().tasks.find(t => t.id === taskId);
          if (!task) return;

          // Determine next stage based on workflow type and current stage
          const workflowType = task.metadata?.workflow_name;

          if (workflowType) {
            // Parse workflow name to extract stage sequence
            const stages = parseWorkflowStages(workflowType);

            // Find current stage in the workflow sequence
            const currentIndex = stages.indexOf(task.stage);

            let nextStage = null;

            if (currentIndex !== -1 && currentIndex < stages.length - 1) {
              // Move to next stage in the workflow sequence
              nextStage = stages[currentIndex + 1];
            } else {
              // Handle completion of workflows - move to appropriate final stage
              // For single-stage workflows or when at the end of composite workflow
              const lastStage = stages.length > 0 ? stages[stages.length - 1] : null;

              if (lastStage) {
                // Map final stage to next logical stage in kanban board
                const completionStageMap = {
                  'plan': 'build',
                  'build': 'test',
                  'test': 'review',
                  'review': 'document',
                  'document': 'ready-to-merge',
                  'ship': 'pr',
                };

                nextStage = completionStageMap[lastStage];
              }
            }

            if (nextStage && task.stage !== nextStage) {
              console.log(`[Workflow] Auto-moving task from ${task.stage} to ${nextStage} on workflow completion`);
              get().moveTaskToStage(taskId, nextStage);
            }
          }

          // Remove from active workflows after completion
          setTimeout(() => {
            set((state) => {
              const activeWorkflows = new Map(state.activeWorkflows);
              activeWorkflows.delete(task.metadata?.adw_id);
              return { activeWorkflows };
            }, false, 'removeCompletedWorkflow');
          }, 5000); // Keep for 5 seconds after completion
        },

        // Track active workflow
        trackActiveWorkflow: (adwId, workflowInfo) => {
          set((state) => {
            const activeWorkflows = new Map(state.activeWorkflows);
            activeWorkflows.set(adwId, workflowInfo);
            return { activeWorkflows };
          }, false, 'trackActiveWorkflow');
        },

        // Get active workflows
        getActiveWorkflows: () => {
          return Array.from(get().activeWorkflows.values());
        },

        // Get workflow status for task
        getWorkflowStatusForTask: (taskId) => {
          const task = get().tasks.find(t => t.id === taskId);
          if (!task?.metadata?.adw_id) return null;

          return get().activeWorkflows.get(task.metadata.adw_id);
        },

        // WebSocket connection status
        getWebSocketStatus: () => {
          const { websocketConnected, websocketConnecting, websocketError } = get();
          return {
            connected: websocketConnected,
            connecting: websocketConnecting,
            error: websocketError,
            serverStatus: websocketService.getStatus(),
          };
        },

        // Check WebSocket server health
        checkWebSocketHealth: async () => {
          try {
            const health = await websocketService.checkHealth();
            return health;
          } catch (error) {
            console.error('WebSocket health check failed:', error);
            throw error;
          }
        },

        // Project Notification Management
        sendProjectNotification: async (taskData) => {
          const { selectedProject, projectNotificationEnabled } = get();

          // Skip if project notifications are disabled globally
          if (!projectNotificationEnabled) {
            console.log('Project notifications disabled globally');
            return false;
          }

          // Skip if no project is selected
          if (!selectedProject?.id) {
            console.log('No project selected for notifications');
            return false;
          }

          try {
            // Get project notification configuration
            const config = get().getProjectNotificationConfig(selectedProject.id);

            // Skip if project notifications are disabled for this project
            if (!config?.enabled) {
              console.log(`Project notifications disabled for project ${selectedProject.id}`);
              return false;
            }

            // Skip if no port is configured
            if (!config?.port) {
              console.log(`No port configured for project ${selectedProject.id} notifications`);
              return false;
            }

            console.log(`Sending notification for task ${taskData.id} to project ${selectedProject.id}`);

            await projectNotificationService.sendTicketNotification(selectedProject.id, taskData);

            // Add to notification history
            get().addNotificationToHistory({
              taskId: taskData.id,
              projectId: selectedProject.id,
              status: 'success',
              timestamp: new Date().toISOString(),
              message: 'Ticket notification sent successfully'
            });

            return true;

          } catch (error) {
            console.error(`Failed to send project notification for task ${taskData.id}:`, error);

            // Add failure to notification history
            get().addNotificationToHistory({
              taskId: taskData.id,
              projectId: selectedProject?.id,
              status: 'failed',
              timestamp: new Date().toISOString(),
              message: error.message || 'Failed to send notification',
              error: error.message
            });

            // Don't throw the error - just log it so task creation doesn't fail
            return false;
          }
        },

        // Project notification configuration management
        setProjectNotificationConfig: (projectId, config) => {
          set((state) => ({
            projectNotificationConfigs: {
              ...state.projectNotificationConfigs,
              [projectId]: config
            }
          }), false, 'setProjectNotificationConfig');

          // Persist to localStorage
          const configs = get().projectNotificationConfigs;
          localStorageService.setItem('project-notification-configs', configs);
        },

        getProjectNotificationConfig: (projectId) => {
          const { projectNotificationConfigs } = get();
          return projectNotificationConfigs[projectId] || {
            enabled: true,
            host: 'localhost',
            port: '',
            autoDiscover: true
          };
        },

        // Project notification status management
        updateProjectNotificationStatus: (projectId, status) => {
          set((state) => ({
            projectNotificationStatus: {
              ...state.projectNotificationStatus,
              [projectId]: {
                ...state.projectNotificationStatus[projectId],
                ...status,
                lastUpdated: new Date().toISOString()
              }
            }
          }), false, 'updateProjectNotificationStatus');
        },

        getProjectNotificationStatus: (projectId) => {
          const { projectNotificationStatus } = get();
          return projectNotificationStatus[projectId] || {
            connected: false,
            connecting: false,
            error: null
          };
        },

        // Global project notification toggle
        toggleProjectNotifications: (enabled) => {
          set({ projectNotificationEnabled: enabled }, false, 'toggleProjectNotifications');
        },

        // Notification history management
        addNotificationToHistory: (notification) => {
          set((state) => {
            const history = [notification, ...state.notificationHistory];
            return {
              notificationHistory: history.slice(0, 100) // Keep last 100 notifications
            };
          }, false, 'addNotificationToHistory');
        },

        getNotificationHistory: (projectId = null, taskId = null) => {
          const { notificationHistory } = get();
          let filtered = notificationHistory;

          if (projectId) {
            filtered = filtered.filter(n => n.projectId === projectId);
          }

          if (taskId) {
            filtered = filtered.filter(n => n.taskId === taskId);
          }

          return filtered;
        },

        clearNotificationHistory: () => {
          set({ notificationHistory: [] }, false, 'clearNotificationHistory');
        },

        // Connect/disconnect project notifications
        connectProjectNotifications: async (projectId) => {
          try {
            const config = get().getProjectNotificationConfig(projectId);

            if (!config.enabled || !config.port) {
              throw new Error('Project notifications not properly configured');
            }

            get().updateProjectNotificationStatus(projectId, { connecting: true, error: null });

            await projectNotificationService.connectToProject(projectId, {
              host: config.host || 'localhost',
              port: parseInt(config.port)
            });

            get().updateProjectNotificationStatus(projectId, {
              connected: true,
              connecting: false,
              error: null
            });

            return true;

          } catch (error) {
            get().updateProjectNotificationStatus(projectId, {
              connected: false,
              connecting: false,
              error: error.message
            });
            throw error;
          }
        },

        disconnectProjectNotifications: (projectId) => {
          projectNotificationService.disconnectFromProject(projectId);
          get().updateProjectNotificationStatus(projectId, {
            connected: false,
            connecting: false,
            error: null
          });
        },

        // Test project notification connection
        testProjectNotificationConnection: async (projectId, config = null) => {
          const testConfig = config || get().getProjectNotificationConfig(projectId);

          if (!testConfig.port) {
            throw new Error('No port configured for testing');
          }

          return await projectNotificationService.testConnection(
            testConfig.host || 'localhost',
            parseInt(testConfig.port),
            5000
          );
        },

        // Initialize project notification configurations from localStorage
        initializeProjectNotificationConfigs: () => {
          try {
            const savedConfigs = localStorageService.getItem('project-notification-configs', {});

            // Validate and sanitize saved configurations
            const validatedConfigs = {};
            Object.entries(savedConfigs).forEach(([projectId, config]) => {
              try {
                // Ensure config has required structure
                const validatedConfig = {
                  enabled: typeof config.enabled === 'boolean' ? config.enabled : true,
                  host: typeof config.host === 'string' ? config.host : 'localhost',
                  port: config.port && !isNaN(parseInt(config.port)) ? config.port : '',
                  autoDiscover: typeof config.autoDiscover === 'boolean' ? config.autoDiscover : true,
                  lastUpdated: config.lastUpdated || new Date().toISOString()
                };

                validatedConfigs[projectId] = validatedConfig;
              } catch (configError) {
                console.warn(`Invalid configuration for project ${projectId}, using defaults:`, configError);
                validatedConfigs[projectId] = {
                  enabled: true,
                  host: 'localhost',
                  port: '',
                  autoDiscover: true,
                  lastUpdated: new Date().toISOString()
                };
              }
            });

            set({ projectNotificationConfigs: validatedConfigs }, false, 'initializeProjectNotificationConfigs');
            console.log(`Loaded ${Object.keys(validatedConfigs).length} project notification configurations`);

          } catch (error) {
            console.error('Failed to load project notification configurations:', error);
            // Set empty config on error
            set({ projectNotificationConfigs: {} }, false, 'initializeProjectNotificationConfigsError');
          }
        },

        // Export project notification settings
        exportProjectNotificationSettings: () => {
          try {
            const { projectNotificationConfigs, projectNotificationEnabled } = get();

            const exportData = {
              version: '1.0.0',
              exportedAt: new Date().toISOString(),
              globalSettings: {
                projectNotificationEnabled
              },
              projectConfigurations: projectNotificationConfigs,
              metadata: {
                totalProjects: Object.keys(projectNotificationConfigs).length,
                exportSource: 'agentic-kanban'
              }
            };

            // Save to localStorage as backup
            const success = localStorageService.setItem('notification-settings-backup', exportData);

            if (success) {
              console.log('Project notification settings exported successfully');
              return exportData;
            } else {
              throw new Error('Failed to save export to localStorage');
            }

          } catch (error) {
            console.error('Failed to export project notification settings:', error);
            get().handleError(error, 'Export notification settings');
            return null;
          }
        },

        // Import project notification settings
        importProjectNotificationSettings: (importData) => {
          try {
            if (!importData || typeof importData !== 'object') {
              throw new Error('Invalid import data format');
            }

            if (!importData.version) {
              throw new Error('Import data missing version information');
            }

            // Validate import structure
            const requiredFields = ['projectConfigurations', 'globalSettings'];
            for (const field of requiredFields) {
              if (!importData[field]) {
                throw new Error(`Import data missing required field: ${field}`);
              }
            }

            // Validate and merge configurations
            const validatedConfigs = {};
            Object.entries(importData.projectConfigurations || {}).forEach(([projectId, config]) => {
              try {
                validatedConfigs[projectId] = {
                  enabled: typeof config.enabled === 'boolean' ? config.enabled : true,
                  host: typeof config.host === 'string' ? config.host : 'localhost',
                  port: config.port && !isNaN(parseInt(config.port)) ? config.port : '',
                  autoDiscover: typeof config.autoDiscover === 'boolean' ? config.autoDiscover : true,
                  lastUpdated: config.lastUpdated || new Date().toISOString(),
                  importedAt: new Date().toISOString()
                };
              } catch (configError) {
                console.warn(`Skipping invalid configuration for project ${projectId}:`, configError);
              }
            });

            // Apply imported settings
            set({
              projectNotificationConfigs: validatedConfigs,
              projectNotificationEnabled: importData.globalSettings?.projectNotificationEnabled ?? true
            }, false, 'importProjectNotificationSettings');

            // Persist to localStorage
            localStorageService.setItem('project-notification-configs', validatedConfigs);

            console.log(`Imported ${Object.keys(validatedConfigs).length} project notification configurations`);
            return {
              success: true,
              importedProjects: Object.keys(validatedConfigs).length,
              skippedProjects: Object.keys(importData.projectConfigurations || {}).length - Object.keys(validatedConfigs).length
            };

          } catch (error) {
            console.error('Failed to import project notification settings:', error);
            get().handleError(error, 'Import notification settings');
            return {
              success: false,
              error: error.message
            };
          }
        },

        // Backup project notification settings
        backupProjectNotificationSettings: () => {
          try {
            const exportData = get().exportProjectNotificationSettings();
            if (exportData) {
              const backupKey = `notification-backup-${Date.now()}`;
              const success = localStorageService.setItem(backupKey, exportData);

              if (success) {
                console.log(`Notification settings backed up with key: ${backupKey}`);
                return backupKey;
              }
            }
            return null;

          } catch (error) {
            console.error('Failed to backup notification settings:', error);
            return null;
          }
        },

        // Restore project notification settings from backup
        restoreProjectNotificationSettings: (backupKey) => {
          try {
            const backupData = localStorageService.getItem(backupKey);
            if (!backupData) {
              throw new Error(`Backup not found: ${backupKey}`);
            }

            const result = get().importProjectNotificationSettings(backupData);
            if (result.success) {
              console.log(`Notification settings restored from backup: ${backupKey}`);
            }
            return result;

          } catch (error) {
            console.error('Failed to restore notification settings:', error);
            get().handleError(error, 'Restore notification settings');
            return { success: false, error: error.message };
          }
        },

        // Clear all project notification settings
        clearAllProjectNotificationSettings: () => {
          try {
            // Create backup before clearing
            const backupKey = get().backupProjectNotificationSettings();

            // Clear from store
            set({
              projectNotificationConfigs: {},
              projectNotificationStatus: {},
              notificationHistory: []
            }, false, 'clearAllProjectNotificationSettings');

            // Clear from localStorage
            localStorageService.removeItem('project-notification-configs');

            console.log('All project notification settings cleared');
            if (backupKey) {
              console.log(`Backup created before clearing: ${backupKey}`);
            }

            return { success: true, backupKey };

          } catch (error) {
            console.error('Failed to clear notification settings:', error);
            get().handleError(error, 'Clear notification settings');
            return { success: false, error: error.message };
          }
        },

        // Get project notification settings statistics
        getProjectNotificationSettingsStats: () => {
          try {
            const { projectNotificationConfigs, notificationHistory } = get();

            const stats = {
              totalProjects: Object.keys(projectNotificationConfigs).length,
              enabledProjects: Object.values(projectNotificationConfigs).filter(c => c.enabled).length,
              disabledProjects: Object.values(projectNotificationConfigs).filter(c => !c.enabled).length,
              configuredPorts: Object.values(projectNotificationConfigs).filter(c => c.port).length,
              unconfiguredPorts: Object.values(projectNotificationConfigs).filter(c => !c.port).length,
              autoDiscoveryEnabled: Object.values(projectNotificationConfigs).filter(c => c.autoDiscover).length,
              totalNotifications: notificationHistory.length,
              successfulNotifications: notificationHistory.filter(n => n.status === 'success').length,
              failedNotifications: notificationHistory.filter(n => n.status === 'failed').length,
              storageInfo: localStorageService.getStorageInfo()
            };

            return stats;

          } catch (error) {
            console.error('Failed to get notification settings stats:', error);
            return null;
          }
        },

        // Data Migration Management
        runDataMigrations: () => {
          try {
            console.log('Running data migrations...');
            const migrationResult = dataMigration.runMigrations();

            if (migrationResult.success) {
              console.log(`Data migrations completed. Ran ${migrationResult.migrationsRun} migrations.`);

              // If migrations were run, we should reload the store state
              if (migrationResult.migrationsRun > 0) {
                console.log('Reloading store state after migrations...');
                // The persist middleware will automatically reload the state from localStorage
                // We can trigger a state refresh by reading from localStorage
                const storageData = dataMigration.getStorageInfo();
                console.log('Store state refreshed after migration', storageData);
              }

              return migrationResult;
            } else {
              console.error('Data migrations failed:', migrationResult.error);
              set({
                error: `Migration failed: ${migrationResult.error}`
              }, false, 'migrationError');
              return migrationResult;
            }
          } catch (error) {
            console.error('Error running data migrations:', error);
            set({
              error: `Migration error: ${error.message}`
            }, false, 'migrationError');
            return { success: false, error: error.message };
          }
        },

        // Validate current data integrity
        validateDataIntegrity: () => {
          try {
            const validation = dataMigration.validateNoDummyProjects();
            console.log('Data integrity validation:', validation);

            if (!validation.isValid) {
              console.warn('Data integrity issues found:', validation.message);
              set({
                error: `Data integrity warning: ${validation.message}`
              }, false, 'dataIntegrityWarning');
            }

            return validation;
          } catch (error) {
            console.error('Error validating data integrity:', error);
            return { isValid: false, error: error.message };
          }
        },

        // Manual cleanup of dummy data
        cleanupDummyData: () => {
          try {
            console.log('[RELOAD TRACKER] cleanupDummyData called - stack trace:', new Error().stack);
            console.log('Manually cleaning up dummy data...');
            const cleanupResult = dataMigration.manualCleanup();

            if (cleanupResult.success) {
              console.log(`Cleanup completed. Removed ${cleanupResult.removedProjects} dummy projects, preserved ${cleanupResult.preservedProjects} real projects.`);

              // Refresh store state after cleanup by rehydrating from localStorage
              // NO PAGE RELOAD - use Zustand's persist middleware to refresh state
              const state = get();
              const storedState = JSON.parse(localStorage.getItem('agentic-kanban-store') || '{}');

              // Update the store with fresh data from localStorage
              if (storedState.state) {
                set({
                  projects: storedState.state.projects || [],
                  tasks: storedState.state.tasks || [],
                  // Preserve workflow state to avoid disrupting active workflows
                  taskWorkflowProgress: state.taskWorkflowProgress,
                  taskWorkflowMetadata: state.taskWorkflowMetadata,
                  taskWorkflowLogs: state.taskWorkflowLogs,
                }, false, 'cleanupRefresh');
              }

              return cleanupResult;
            } else {
              console.error('Cleanup failed:', cleanupResult.error);
              set({
                error: `Cleanup failed: ${cleanupResult.error}`
              }, false, 'cleanupError');
              return cleanupResult;
            }
          } catch (error) {
            console.error('Error during manual cleanup:', error);
            set({
              error: `Cleanup error: ${error.message}`
            }, false, 'cleanupError');
            return { success: false, error: error.message };
          }
        },

        // Get migration and storage information
        getDataMigrationInfo: () => {
          try {
            return dataMigration.getStorageInfo();
          } catch (error) {
            console.error('Error getting migration info:', error);
            return { error: error.message };
          }
        },

        // Initialize data migrations on store load
        initializeDataMigrations: () => {
          try {
            console.log('Initializing data migrations...');

            // Check if migrations are needed
            const migrationInfo = dataMigration.getStorageInfo();
            console.log('Migration info:', migrationInfo);

            if (migrationInfo.needsMigration) {
              console.log('Running automatic migrations...');
              return get().runDataMigrations();
            } else {
              console.log('No migrations needed');

              // Still validate data integrity
              const validation = get().validateDataIntegrity();
              if (!validation.isValid && validation.dummyProjects?.length > 0) {
                console.log('Found dummy projects that need cleanup, running manual cleanup...');
                return get().cleanupDummyData();
              }

              return { success: true, migrationsRun: 0, message: 'No migrations needed' };
            }
          } catch (error) {
            console.error('Error initializing data migrations:', error);
            set({
              error: `Migration initialization error: ${error.message}`
            }, false, 'migrationInitError');
            return { success: false, error: error.message };
          }
        },

        // Reset store
        reset: () => {
          // Disconnect WebSocket before reset
          get().disconnectWebSocket();

          // Disconnect all project notifications
          const { projectNotificationStatus } = get();
          Object.keys(projectNotificationStatus).forEach(projectId => {
            get().disconnectProjectNotifications(projectId);
          });

          set(initialState, false, 'reset');
        },
      }),
      {
        name: 'agentic-kanban-storage',
        version: 1,
        partialize: (state) => ({
          selectedProject: state.selectedProject,
          availableProjects: state.availableProjects,
          tasks: state.tasks,
          taskIdCounter: state.taskIdCounter,
          projectNotificationEnabled: state.projectNotificationEnabled,
          projectNotificationConfigs: state.projectNotificationConfigs,
          notificationHistory: state.notificationHistory,
          // Persist workflow state to survive page refreshes (fixes bug #6)
          taskWorkflowProgress: state.taskWorkflowProgress,
          taskWorkflowMetadata: state.taskWorkflowMetadata,
          taskWorkflowLogs: state.taskWorkflowLogs,
        }),
      }
    ),
    {
      name: 'AgenticKanban',
    }
  )
);

// Initialize the store with migrations when the module loads
// Use a timeout to ensure the store is fully created before initialization
setTimeout(() => {
  try {
    const store = useKanbanStore.getState();
    if (store.initializeStore) {
      store.initializeStore();
    }
  } catch (error) {
    console.error('Failed to initialize store:', error);
  }
}, 0);

export default useKanbanStore;<|MERGE_RESOLUTION|>--- conflicted
+++ resolved
@@ -1437,7 +1437,6 @@
           }, false, 'clearWorkflowLogsForTask');
         },
 
-<<<<<<< HEAD
         // ===== Stage-specific logs actions =====
 
         // Fetch stage-specific logs for a task
@@ -1560,7 +1559,8 @@
             }
             return { taskStageLogs };
           }, false, 'clearStageLogForTaskAndStage');
-=======
+        },
+
         // Trigger merge workflow for a task in ready-to-merge stage
         triggerMergeWorkflow: async (taskId) => {
           const task = get().tasks.find(t => t.id === taskId);
@@ -1630,7 +1630,6 @@
             }, false, 'triggerMergeWorkflowError');
             throw error;
           }
->>>>>>> 3e039e1d
         },
 
         // Handle workflow completion
