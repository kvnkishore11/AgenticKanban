--- conflicted
+++ resolved
@@ -81,12 +81,8 @@
     { id: 'test', name: 'Test', color: 'green' },
     { id: 'review', name: 'Review', color: 'purple' },
     { id: 'document', name: 'Document', color: 'indigo' },
-<<<<<<< HEAD
     { id: 'ready-to-merge', name: 'Ready to Merge', color: 'teal' },
     { id: 'completed', name: 'Completed', color: 'green' },
-    { id: 'pr', name: 'PR', color: 'pink' },
-=======
->>>>>>> a3938393
     { id: 'errored', name: 'Errored', color: 'red' },
   ],
 
@@ -1675,13 +1671,8 @@
                   'build': 'test',
                   'test': 'review',
                   'review': 'document',
-<<<<<<< HEAD
                   'document': 'ready-to-merge',
-                  'ship': 'pr',
-=======
-                  'document': 'document', // Document is now the final stage
-                  'ship': 'document',
->>>>>>> a3938393
+                  'ship': 'ready-to-merge',
                 };
 
                 nextStage = completionStageMap[lastStage];
