--- conflicted
+++ resolved
@@ -19,12 +19,7 @@
   getSubstages,
   getSubstage
 } from '../../utils/substages';
-<<<<<<< HEAD
 import StageLogsViewer from './StageLogsViewer';
-import StageProgressionViewer from './StageProgressionViewer';
-=======
-import WorkflowLogViewer from './WorkflowLogViewer';
->>>>>>> a3fbb680
 
 const KanbanCard = ({ task, onEdit }) => {
   const {
@@ -54,10 +49,10 @@
 
   // Auto-expand logs when workflow starts or new logs arrive, or when there's an ADW ID
   useEffect(() => {
-    if ((workflowLogs.length > 0 || task.metadata?.adw_id || workflowMetadata?.adw_id) && !showLogs) {
+    if ((workflowLogs.length > 0 || task.metadata?.adw_id) && !showLogs) {
       setShowLogs(true);
     }
-  }, [workflowLogs.length, task.metadata?.adw_id, workflowMetadata?.adw_id]);
+  }, [workflowLogs.length, task.metadata?.adw_id]);
 
   const pipeline = getPipelineById(task.pipelineId);
   const isSelected = selectedTaskId === task.id;
@@ -171,18 +166,18 @@
     >
       <div className="p-4">
         {/* ADW Header - Display ADW ID and Trigger Button at the top */}
-        {(task.metadata?.adw_id || workflowMetadata?.adw_id) && (
+        {task.metadata?.adw_id && (
           <div className="adw-header mb-3 pb-2 border-b border-gray-200">
             <div className="flex items-center justify-between">
               <div className="flex items-center space-x-2 flex-1 min-w-0">
                 <span className="text-xs font-semibold text-gray-700">ADW ID:</span>
                 <span className="text-xs font-mono bg-gray-100 px-2 py-1 rounded text-gray-800 truncate">
-                  {task.metadata?.adw_id || workflowMetadata?.adw_id}
+                  {task.metadata?.adw_id}
                 </span>
                 <button
                   onClick={(e) => {
                     e.stopPropagation();
-                    navigator.clipboard.writeText(task.metadata?.adw_id || workflowMetadata?.adw_id);
+                    navigator.clipboard.writeText(task.metadata?.adw_id);
                   }}
                   className="text-blue-600 hover:text-blue-800 text-xs"
                   title="Copy ADW ID"
@@ -534,35 +529,6 @@
               <div>
                 <div className="text-xs font-medium text-gray-700 mb-2">Workflow Controls</div>
                 <div className="flex items-center space-x-2 mb-2">
-<<<<<<< HEAD
-                  {/* Toggle Stage Progression */}
-                  <button
-                    onClick={(e) => {
-                      e.stopPropagation();
-                      setShowStageProgression(!showStageProgression);
-                    }}
-                    className="flex items-center space-x-1 text-xs bg-purple-600 text-white rounded px-2 py-1 hover:bg-purple-700"
-                  >
-                    <Workflow className="h-3 w-3" />
-                    <span>{showStageProgression ? 'Hide' : 'Show'} Stages</span>
-=======
-                  <button
-                    onClick={(e) => {
-                      e.stopPropagation();
-                      handleTriggerWorkflow();
-                    }}
-                    disabled={!websocketStatus.connected}
-                    className={`flex items-center space-x-1 text-xs rounded px-2 py-1 ${
-                      websocketStatus.connected
-                        ? 'bg-indigo-600 text-white hover:bg-indigo-700'
-                        : 'bg-gray-300 text-gray-500 cursor-not-allowed'
-                    }`}
-                  >
-                    <Play className="h-3 w-3" />
-                    <span>Trigger Workflow</span>
->>>>>>> a3fbb680
-                  </button>
-
                   {/* Toggle Logs */}
                   {workflowLogs.length > 0 && (
                     <button
@@ -583,67 +549,6 @@
                   WebSocket: {websocketStatus.connected ? 'Connected' : 'Disconnected'}
                   {websocketStatus.connecting && ' (Connecting...)'}
                 </div>
-<<<<<<< HEAD
-
-                {/* Enhanced Workflow Status */}
-                {(workflowStatus || workflowProgress) && (
-                  <div className="mt-2 p-2 bg-blue-50 rounded text-xs border border-blue-200">
-                    <div className="font-medium text-blue-800 flex items-center justify-between">
-                      <span>Workflow: {workflowStatus?.workflowName || workflowMetadata?.workflow_name || 'Unknown'}</span>
-                      {workflowProgress?.status && (
-                        <span className={`px-2 py-0.5 rounded text-xs ${
-                          workflowProgress.status === 'completed' ? 'bg-green-100 text-green-700' :
-                          workflowProgress.status === 'failed' ? 'bg-red-100 text-red-700' :
-                          workflowProgress.status === 'in_progress' ? 'bg-blue-100 text-blue-700' :
-                          'bg-gray-100 text-gray-700'
-                        }`}>
-                          {workflowProgress.status}
-                        </span>
-                      )}
-                    </div>
-                    {(workflowProgress?.progress !== undefined || workflowStatus?.progress !== undefined) && (
-                      <div className="mt-1 flex items-center space-x-2">
-                        <div className="flex-1 bg-blue-200 rounded-full h-1.5">
-                          <div
-                            className="bg-blue-600 h-1.5 rounded-full transition-all duration-300"
-                            style={{ width: `${workflowProgress?.progress || workflowStatus?.progress || 0}%` }}
-                          />
-                        </div>
-                        <span className="text-blue-700 font-semibold">
-                          {Math.round(workflowProgress?.progress || workflowStatus?.progress || 0)}%
-                        </span>
-                      </div>
-                    )}
-                    {(workflowProgress?.currentStep || workflowStatus?.currentStep) && (
-                      <div className="mt-1 text-blue-600">
-                        Step: {workflowProgress?.currentStep || workflowStatus?.currentStep}
-                      </div>
-                    )}
-                    {(workflowProgress?.message || workflowStatus?.lastUpdate) && (
-                      <div className="mt-1 text-blue-500">
-                        {workflowProgress?.message || workflowStatus?.lastUpdate}
-                      </div>
-                    )}
-                  </div>
-                )}
-
-                {/* Additional Workflow Metadata (only if not shown in header) */}
-                {(task.metadata?.adw_id || workflowMetadata?.adw_id) && (
-                  <div className="mt-2 p-2 bg-gray-50 rounded text-xs border border-gray-200">
-                    {(task.metadata?.workflow_status || workflowMetadata?.status) && (
-                      <div className="text-gray-600">
-                        Status: {task.metadata?.workflow_status || workflowMetadata?.status}
-                      </div>
-                    )}
-                    {(task.metadata?.logs_path || workflowMetadata?.logs_path) && (
-                      <div className="text-gray-500 mt-1 truncate" title={task.metadata?.logs_path || workflowMetadata?.logs_path}>
-                        Logs: {task.metadata?.logs_path || workflowMetadata?.logs_path}
-                      </div>
-                    )}
-                  </div>
-                )}
-=======
->>>>>>> a3fbb680
               </div>
 
               {/* Real-Time Workflow Logs */}
@@ -651,7 +556,7 @@
                 <div onClick={(e) => e.stopPropagation()}>
                   <StageLogsViewer
                     taskId={task.id}
-                    adwId={task.metadata?.adw_id || workflowMetadata?.adw_id}
+                    adwId={task.metadata?.adw_id}
                     title="Workflow Logs"
                     maxHeight="250px"
                     onClear={() => clearWorkflowLogsForTask(task.id)}
