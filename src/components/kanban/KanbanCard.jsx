--- conflicted
+++ resolved
@@ -14,29 +14,20 @@
   CheckCircle2,
   Edit,
   Activity,
-<<<<<<< HEAD
   FileText,
   Workflow,
   GitMerge,
-  Eye
-=======
-  Workflow,
+  Eye,
   GitPullRequest
->>>>>>> ca7a0768
 } from 'lucide-react';
 import {
   getSubstages,
   getSubstage
 } from '../../utils/substages';
-<<<<<<< HEAD
 import StageLogsViewer from './StageLogsViewer';
 import PlanViewer from './PlanViewer';
 import adwDiscoveryService from '../../services/api/adwDiscoveryService';
-=======
 import { isWorkflowComplete } from '../../utils/workflowValidation';
-import WorkflowLogViewer from './WorkflowLogViewer';
-import StageProgressionViewer from './StageProgressionViewer';
->>>>>>> ca7a0768
 
 const KanbanCard = ({ task, onEdit }) => {
   const {
