--- conflicted
+++ resolved
@@ -18,14 +18,9 @@
   getSubstages,
   getSubstage
 } from '../../utils/substages';
-<<<<<<< HEAD
+import WorkflowTriggerModal from '../forms/WorkflowTriggerModal';
+
 const KanbanCard = ({ task, onEdit }) => {
-=======
-import TaskEditModal from '../forms/TaskEditModal';
-import WorkflowTriggerModal from '../forms/WorkflowTriggerModal';
-
-const KanbanCard = ({ task }) => {
->>>>>>> 40fe453a
   const {
     selectTask,
     selectedTaskId,
@@ -44,11 +39,7 @@
   } = useKanbanStore();
 
   const [showMenu, setShowMenu] = useState(false);
-<<<<<<< HEAD
-=======
-  const [showEditModal, setShowEditModal] = useState(false);
   const [showWorkflowModal, setShowWorkflowModal] = useState(false);
->>>>>>> 40fe453a
 
   const pipeline = getPipelineById(task.pipelineId);
   const isSelected = selectedTaskId === task.id;
@@ -149,22 +140,10 @@
     setShowMenu(false);
   };
 
-<<<<<<< HEAD
-=======
-  const handleEditModalClose = () => {
-    setShowEditModal(false);
-  };
-
   const handleWorkflowModalClose = () => {
     setShowWorkflowModal(false);
   };
 
-  const handleTaskUpdate = () => {
-    // Task update is handled by the updateTask function in the modal
-    // This callback can be used for additional actions if needed
-  };
-
->>>>>>> 40fe453a
   return (
     <div
       className={`kanban-card ${
@@ -581,17 +560,6 @@
           onClick={() => setShowMenu(false)}
         />
       )}
-<<<<<<< HEAD
-=======
-
-      {/* Task Edit Modal */}
-      {showEditModal && (
-        <TaskEditModal
-          task={task}
-          onClose={handleEditModalClose}
-          onSave={handleTaskUpdate}
-        />
-      )}
 
       {/* Workflow Trigger Modal */}
       {showWorkflowModal && (
@@ -600,7 +568,6 @@
           onClose={handleWorkflowModalClose}
         />
       )}
->>>>>>> 40fe453a
     </div>
   );
 };
