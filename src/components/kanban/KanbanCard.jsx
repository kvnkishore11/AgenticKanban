import { useState, useEffect } from 'react';
import { useKanbanStore } from '../../stores/kanbanStore';
import {
  Clock,
  User,
  MoreHorizontal,
  Play,
  Pause,
  CheckCircle,
  AlertCircle,
  ArrowRight,
  ChevronRight,
  Circle,
  CheckCircle2,
  Edit,
  Activity,
<<<<<<< HEAD
  FileText
=======
  Workflow,
  GitMerge
>>>>>>> 3e039e1d
} from 'lucide-react';
import {
  getSubstages,
  getSubstage
} from '../../utils/substages';
import StageLogsViewer from './StageLogsViewer';
import PlanViewerModal from '../forms/PlanViewerModal';
import planService from '../../services/planService';

const KanbanCard = ({ task, onEdit }) => {
  const {
    selectTask,
    selectedTaskId,
    deleteTask,
    moveTaskToStage,
    getPipelineById,
    stages,
    startTaskProgression,
    stopTaskProgression,
    pauseTaskProgression,
    resumeTaskProgression,
    getTaskProgressionStatus,
    recoverTaskFromError,
    getWorkflowStatusForTask,
    getWebSocketStatus,
    triggerWorkflowForTask,
    getWorkflowLogsForTask,
    getWorkflowProgressForTask,
    getWorkflowMetadataForTask,
    clearWorkflowLogsForTask,
    triggerMergeWorkflow
  } = useKanbanStore();

  const [showMenu, setShowMenu] = useState(false);
  const [showLogs, setShowLogs] = useState(false);
  const [showPlanModal, setShowPlanModal] = useState(false);
  const [planContent, setPlanContent] = useState(null);
  const [planLoading, setPlanLoading] = useState(false);
  const [planError, setPlanError] = useState(null);

  // Get real-time workflow data
  const workflowLogs = getWorkflowLogsForTask(task.id);
  const workflowProgress = getWorkflowProgressForTask(task.id);
  const workflowMetadata = getWorkflowMetadataForTask(task.id);

  // Auto-expand logs when workflow starts or new logs arrive, or when there's an ADW ID
  useEffect(() => {
    if ((workflowLogs.length > 0 || task.metadata?.adw_id) && !showLogs) {
      setShowLogs(true);
    }
  }, [workflowLogs.length, task.metadata?.adw_id]);

  const pipeline = getPipelineById(task.pipelineId);
  const isSelected = selectedTaskId === task.id;
  const progressionStatus = getTaskProgressionStatus(task.id);
  const workflowStatus = getWorkflowStatusForTask(task.id);
  const websocketStatus = getWebSocketStatus();

  // Format dynamic pipeline names for display
  const formatPipelineName = (pipelineId) => {
    if (!pipelineId) return 'Unknown Pipeline';

    // Handle dynamic pipeline names (e.g., "adw_plan_implement_test")
    if (pipelineId.startsWith('adw_')) {
      const stages = pipelineId.replace('adw_', '').split('_');
      const capitalizedStages = stages.map(stage =>
        stage.charAt(0).toUpperCase() + stage.slice(1)
      );
      return `ADW: ${capitalizedStages.join(' → ')}`;
    }

    // Fallback to existing pipeline lookup or display the ID itself
    return pipeline?.name || pipelineId.replace(/_/g, ' ').replace(/\b\w/g, l => l.toUpperCase());
  };

  const getProgressColor = () => {
    if (task.stage === 'errored') return 'bg-red-500';
    if (task.progress === 100) return 'bg-green-500';
    if (task.progress > 0) return 'bg-blue-500';
    return 'bg-gray-300';
  };

  const getStatusIcon = () => {
    // Show progression status if auto-progression is active
    if (progressionStatus.active) {
      if (progressionStatus.paused) {
        return <Pause className="h-4 w-4 text-yellow-500" />;
      }
      return <Play className="h-4 w-4 text-blue-500 animate-pulse" />;
    }

    // Default status based on task state
    switch (task.stage) {
      case 'errored':
        return <AlertCircle className="h-4 w-4 text-red-500" />;
      case 'pr':
        return task.progress === 100 ?
          <CheckCircle className="h-4 w-4 text-green-500" /> :
          <Play className="h-4 w-4 text-blue-500" />;
      default:
        return task.progress > 0 ?
          <Play className="h-4 w-4 text-blue-500" /> :
          <Pause className="h-4 w-4 text-gray-400" />;
    }
  };

  const formatTimeAgo = (dateString) => {
    const now = new Date();
    const date = new Date(dateString);
    const diffInMinutes = Math.floor((now - date) / (1000 * 60));

    if (diffInMinutes < 1) return 'Just now';
    if (diffInMinutes < 60) return `${diffInMinutes}m ago`;

    const diffInHours = Math.floor(diffInMinutes / 60);
    if (diffInHours < 24) return `${diffInHours}h ago`;

    const diffInDays = Math.floor(diffInHours / 24);
    return `${diffInDays}d ago`;
  };

  const getNextStage = () => {
    const currentStageIndex = stages.findIndex(stage => stage.id === task.stage);
    if (currentStageIndex < stages.length - 1) {
      return stages[currentStageIndex + 1];
    }
    return null;
  };

  const handleMoveToNextStage = () => {
    const nextStage = getNextStage();
    if (nextStage) {
      moveTaskToStage(task.id, nextStage.id);
    }
  };

  const handleCardClick = () => {
    selectTask(isSelected ? null : task.id);
  };

  const handleTriggerWorkflow = async () => {
    try {
      // issue_number is required for ADW proper workflow identification
      await triggerWorkflowForTask(task.id, { issue_number: String(task.id) });
    } catch (error) {
      console.error('Failed to trigger workflow:', error);
    }
  };

  const handleMerge = async () => {
    try {
      await triggerMergeWorkflow(task.id);
    } catch (error) {
      console.error('Failed to trigger merge:', error);
    }
  };

  const handleEditClick = () => {
    if (onEdit) {
      onEdit(task);
    }
    setShowMenu(false);
  };

<<<<<<< HEAD
  const handleViewPlan = (e) => {
    e.stopPropagation();
    setPlanLoading(true);
    setPlanError(null);

    try {
      // Get ADW ID from task metadata or workflow metadata
      const adwId = task.metadata?.adw_id || workflowMetadata?.adw_id;

      if (!task.id || !adwId) {
        setPlanError('Task ID or ADW ID not found');
        setPlanLoading(false);
        return;
      }

      // Fetch plan for this task
      const planData = planService.getPlanForTask(task.id, adwId);

      if (planData && planData.content) {
        setPlanContent(planData.content);
        setShowPlanModal(true);
      } else {
        setPlanError('No plan found for this task');
      }
    } catch (error) {
      console.error('Error loading plan:', error);
      setPlanError('Failed to load plan');
    } finally {
      setPlanLoading(false);
    }
  };
=======
  // Check if this is a completed task
  const isCompleted = task.stage === 'completed';
  const isReadyToMerge = task.stage === 'ready-to-merge';
>>>>>>> 3e039e1d

  return (
    <div
      className={`kanban-card ${
        isSelected ? 'selected' : ''
      } ${progressionStatus.active ? 'auto-progress' : ''} ${isCompleted ? 'completed-card' : ''}`}
      onClick={handleCardClick}
    >
      <div className="p-4">
<<<<<<< HEAD
        {/* ADW Header - Display ADW ID and Trigger Button at the top */}
        {task.metadata?.adw_id && (
          <div className="adw-header mb-3 pb-2 border-b border-gray-200">
            <div className="flex items-center justify-between">
              <div className="flex items-center space-x-2 flex-1 min-w-0">
                <span className="text-xs font-semibold text-gray-700">ADW ID:</span>
                <span className="text-xs font-mono bg-gray-100 px-2 py-1 rounded text-gray-800 truncate">
                  {task.metadata?.adw_id}
                </span>
                <button
                  onClick={(e) => {
                    e.stopPropagation();
                    navigator.clipboard.writeText(task.metadata?.adw_id);
                  }}
                  className="text-blue-600 hover:text-blue-800 text-xs"
                  title="Copy ADW ID"
                >
                  Copy
                </button>
              </div>

              {/* Trigger Workflow Button in Header */}
              <button
                onClick={(e) => {
                  e.stopPropagation();
                  handleTriggerWorkflow();
                }}
                disabled={!websocketStatus.connected}
                className={`flex items-center space-x-1 text-xs rounded px-2 py-1 ml-2 ${
                  websocketStatus.connected
                    ? 'bg-indigo-600 text-white hover:bg-indigo-700'
                    : 'bg-gray-300 text-gray-500 cursor-not-allowed'
                }`}
                title={websocketStatus.connected ? 'Trigger Workflow' : 'WebSocket Disconnected'}
              >
                <Play className="h-3 w-3" />
              </button>
            </div>
          </div>
        )}

=======
        {/* Minimal view for completed tasks */}
        {isCompleted && !isSelected ? (
          <div className="flex items-center justify-between">
            <div className="flex items-center space-x-2">
              <CheckCircle className="h-5 w-5 text-green-500" />
              <div>
                <div className="text-sm font-medium text-gray-700">
                  ADW {task.metadata?.adw_id || `#${task.id}`}
                </div>
                <div className="text-xs text-gray-500">Completed</div>
              </div>
            </div>
            <div className="text-xs text-gray-400">
              {formatTimeAgo(task.updatedAt)}
            </div>
          </div>
        ) : (
          <>
>>>>>>> 3e039e1d
        {/* Card Header */}
        <div className="flex items-start justify-between mb-3">
          <div className="flex-1 min-w-0">
            <h4 className="text-sm font-medium text-gray-900 truncate">
              {task.title}
            </h4>
            <div className="mt-1 flex items-center text-xs text-gray-500">
              <span className="truncate">#{task.id}</span>
              <span className="mx-1">•</span>
              <span>{formatPipelineName(task.pipelineId)}</span>
            </div>
          </div>

          <div className="relative ml-2">
            <button
              onClick={(e) => {
                e.stopPropagation();
                setShowMenu(!showMenu);
              }}
              className="p-1 text-gray-400 hover:text-gray-600 rounded"
            >
              <MoreHorizontal className="h-4 w-4" />
            </button>

            {showMenu && (
              <div className="absolute right-0 top-6 bg-white border border-gray-200 rounded-md shadow-lg z-10 min-w-32">
                <div className="py-1">
                  {getNextStage() && (
                    <button
                      onClick={(e) => {
                        e.stopPropagation();
                        handleMoveToNextStage();
                        setShowMenu(false);
                      }}
                      className="flex items-center w-full px-3 py-2 text-sm text-gray-700 hover:bg-gray-100"
                    >
                      <ArrowRight className="h-4 w-4 mr-2" />
                      Move to {getNextStage().name}
                    </button>
                  )}
                  <button
                    onClick={(e) => {
                      e.stopPropagation();
                      handleEditClick();
                    }}
                    className="flex items-center w-full px-3 py-2 text-sm text-gray-700 hover:bg-gray-100"
                  >
                    <Edit className="h-4 w-4 mr-2" />
                    Edit
                  </button>
                  <button
                    onClick={(e) => {
                      e.stopPropagation();
                      deleteTask(task.id);
                      setShowMenu(false);
                    }}
                    className="flex items-center w-full px-3 py-2 text-sm text-red-600 hover:bg-red-50"
                  >
                    Delete
                  </button>
                </div>
              </div>
            )}
          </div>
        </div>

        {/* Description - Full input prompt visible */}
        {task.description && (
          <div className="text-xs text-gray-600 mb-3 max-h-48 overflow-y-auto">
            <p className="whitespace-pre-wrap break-words">
              {task.description}
            </p>
          </div>
        )}

        {/* Substage Progress */}
        <div className="mb-3">
          <div className="flex items-center justify-between text-xs text-gray-500 mb-2">
            <span className="capitalize font-medium">{task.substage || 'waiting'}</span>
            <span>{Math.round(task.progress || 0)}%</span>
          </div>

          {/* Substage Steps */}
          <div className="flex items-center space-x-1 mb-2">
            {getSubstages(task.stage).map((substage) => {
              const isCompleted = task.substage === substage.id && task.progress === 100;
              const isCurrent = task.substage === substage.id;

              return (
                <div
                  key={substage.id}
                  className="flex-1 relative"
                  title={substage.name}
                >
                  <div className={`h-1.5 rounded-full transition-all duration-300 ${
                    isCompleted ? 'bg-green-500' :
                    isCurrent ? getProgressColor() :
                    'bg-gray-200'
                  }`}>
                    {isCurrent && (
                      <div
                        className="progress-bar progress-bar-glow h-full bg-current rounded-full"
                        style={{ width: `${task.progress || 0}%` }}
                      />
                    )}
                  </div>

                  {/* Substage Indicator */}
                  <div className={`substage-indicator absolute -top-2 left-0 border-2 ${
                    isCompleted ? 'completed bg-green-500 border-green-500' :
                    isCurrent ? 'active bg-blue-500 border-blue-500' :
                    'bg-gray-200 border-gray-300'
                  }`} />
                </div>
              );
            })}
          </div>

          {/* Current Substage Name */}
          <div className="text-xs text-gray-600">
            {getSubstage(task.stage, task.substage)?.name || task.substage || 'Waiting'}
          </div>
        </div>

        {/* Footer */}
        <div className="flex items-center justify-between">
          <div className="flex items-center space-x-2">
            <div className={`status-icon ${progressionStatus.active ? 'auto-progress' : ''}`}>
              {getStatusIcon()}
            </div>
            <div className="flex items-center text-xs text-gray-500">
              <Clock className="h-3 w-3 mr-1" />
              <span>{formatTimeAgo(task.updatedAt)}</span>
            </div>
          </div>

          {task.logs && task.logs.length > 0 && (
            <div className="text-xs text-gray-400">
              {task.logs.length} log{task.logs.length !== 1 ? 's' : ''}
            </div>
          )}
        </div>

        {/* Expanded Details */}
        {isSelected && (
          <div className="mt-4 pt-4 border-t border-gray-200">
            <div className="space-y-4">
              {/* Task Metadata */}
              <div className="grid grid-cols-2 gap-4 text-xs">
                <div>
                  <span className="text-gray-500">Created:</span>
                  <div className="font-medium">
                    {new Date(task.createdAt).toLocaleDateString()}
                  </div>
                </div>
                <div>
                  <span className="text-gray-500">Pipeline:</span>
                  <div className="font-medium">{formatPipelineName(task.pipelineId)}</div>
                </div>
              </div>

              {/* Detailed Substage Progress */}
              <div>
                <div className="text-xs font-medium text-gray-700 mb-2">Stage Progress</div>
                <div className="space-y-2">
                  {getSubstages(task.stage).map((substage) => {
                    const isCompleted = task.substage === substage.id && task.progress === 100;
                    const isCurrent = task.substage === substage.id;
                    const substageProgress = isCurrent ? task.progress : (isCompleted ? 100 : 0);

                    return (
                      <div key={substage.id} className="flex items-center space-x-3">
                        {/* Status Icon */}
                        <div className={`w-4 h-4 rounded-full border-2 flex items-center justify-center ${
                          isCompleted ? 'bg-green-500 border-green-500' :
                          isCurrent ? 'bg-blue-500 border-blue-500' :
                          'border-gray-300'
                        }`}>
                          {isCompleted && <CheckCircle2 className="w-2 h-2 text-white" />}
                          {isCurrent && !isCompleted && <Circle className="w-2 h-2 text-white fill-current" />}
                        </div>

                        {/* Substage Info */}
                        <div className="flex-1 min-w-0">
                          <div className="flex items-center justify-between">
                            <span className={`text-xs font-medium ${
                              isCurrent ? 'text-blue-700' : isCompleted ? 'text-green-700' : 'text-gray-500'
                            }`}>
                              {substage.name}
                            </span>
                            <span className="text-xs text-gray-500">
                              {Math.round(substageProgress)}%
                            </span>
                          </div>

                          {/* Progress Bar */}
                          <div className="w-full bg-gray-200 rounded-full h-1 mt-1">
                            <div
                              className={`h-1 rounded-full transition-all duration-300 ${
                                isCompleted ? 'bg-green-500' :
                                isCurrent ? 'bg-blue-500' :
                                'bg-gray-300'
                              }`}
                              style={{ width: `${substageProgress}%` }}
                            />
                          </div>

                          {/* Description */}
                          <div className="text-xs text-gray-400 mt-1 truncate">
                            {substage.description}
                          </div>
                        </div>
                      </div>
                    );
                  })}
                </div>
              </div>

              {/* Recent Logs */}
              {task.logs && task.logs.length > 0 && (
                <div>
                  <div className="text-xs font-medium text-gray-700 mb-2">Recent Activity</div>
                  <div className="space-y-1 max-h-24 overflow-y-auto">
                    {task.logs.slice(-3).map((log, index) => (
                      <div key={index} className="text-xs bg-gray-50 rounded p-2">
                        <div className="flex items-center justify-between">
                          <div className="font-medium text-gray-700">{log.message}</div>
                          {log.timestamp && (
                            <div className="text-gray-500">
                              {formatTimeAgo(log.timestamp)}
                            </div>
                          )}
                        </div>
                        {log.substageId && (
                          <div className="text-gray-500 mt-1">
                            Stage: {log.stage} → {log.substageName}
                          </div>
                        )}
                      </div>
                    ))}
                  </div>
                </div>
              )}

              {/* Progression Controls */}
              <div>
                <div className="text-xs font-medium text-gray-700 mb-2">Automatic Progression</div>
                <div className="flex items-center space-x-2 mb-2">
                  {progressionStatus.active ? (
                    <>
                      {progressionStatus.paused ? (
                        <button
                          onClick={(e) => {
                            e.stopPropagation();
                            resumeTaskProgression(task.id);
                          }}
                          className="flex items-center space-x-1 text-xs bg-green-600 text-white rounded px-2 py-1 hover:bg-green-700"
                        >
                          <Play className="h-3 w-3" />
                          <span>Resume</span>
                        </button>
                      ) : (
                        <button
                          onClick={(e) => {
                            e.stopPropagation();
                            pauseTaskProgression(task.id);
                          }}
                          className="flex items-center space-x-1 text-xs bg-yellow-600 text-white rounded px-2 py-1 hover:bg-yellow-700"
                        >
                          <Pause className="h-3 w-3" />
                          <span>Pause</span>
                        </button>
                      )}
                      <button
                        onClick={(e) => {
                          e.stopPropagation();
                          stopTaskProgression(task.id);
                        }}
                        className="flex items-center space-x-1 text-xs bg-red-600 text-white rounded px-2 py-1 hover:bg-red-700"
                      >
                        <Pause className="h-3 w-3" />
                        <span>Stop</span>
                      </button>
                    </>
                  ) : (
                    <button
                      onClick={(e) => {
                        e.stopPropagation();
                        startTaskProgression(task.id);
                      }}
                      className="flex items-center space-x-1 text-xs bg-blue-600 text-white rounded px-2 py-1 hover:bg-blue-700"
                      disabled={task.stage === 'pr' && task.progress === 100}
                    >
                      <Play className="h-3 w-3" />
                      <span>Start Auto</span>
                    </button>
                  )}
                </div>

                {progressionStatus.active && (
                  <div className="text-xs text-gray-500">
                    Auto-progression started {formatTimeAgo(progressionStatus.startedAt)}
                  </div>
                )}

                {task.stage === 'errored' && (
                  <button
                    onClick={(e) => {
                      e.stopPropagation();
                      recoverTaskFromError(task.id);
                    }}
                    className="flex items-center space-x-1 text-xs bg-purple-600 text-white rounded px-2 py-1 hover:bg-purple-700 mt-2"
                  >
                    <CheckCircle className="h-3 w-3" />
                    <span>Recover from Error</span>
                  </button>
                )}
              </div>

              {/* Plan Viewer */}
              <div>
                <div className="text-xs font-medium text-gray-700 mb-2">Implementation Plan</div>
                <button
                  onClick={handleViewPlan}
                  disabled={planLoading}
                  className="flex items-center space-x-1 text-xs bg-purple-600 text-white rounded px-2 py-1 hover:bg-purple-700 disabled:bg-gray-300 disabled:cursor-not-allowed"
                >
                  <FileText className="h-3 w-3" />
                  <span>{planLoading ? 'Loading...' : 'View Plan'}</span>
                </button>
                {planError && (
                  <div className="text-xs text-red-600 mt-1">{planError}</div>
                )}
              </div>

              {/* WebSocket Workflow Controls */}
              <div>
                <div className="text-xs font-medium text-gray-700 mb-2">Workflow Controls</div>
                <div className="flex items-center space-x-2 mb-2">
                  {/* Toggle Logs */}
                  {workflowLogs.length > 0 && (
                    <button
                      onClick={(e) => {
                        e.stopPropagation();
                        setShowLogs(!showLogs);
                      }}
                      className="flex items-center space-x-1 text-xs bg-green-600 text-white rounded px-2 py-1 hover:bg-green-700"
                    >
                      <Activity className="h-3 w-3" />
                      <span>{showLogs ? 'Hide' : 'Show'} Logs ({workflowLogs.length})</span>
                    </button>
                  )}
                </div>

                {/* WebSocket Connection Status */}
                <div className={`text-xs ${websocketStatus.connected ? 'text-green-600' : 'text-red-600'}`}>
                  WebSocket: {websocketStatus.connected ? 'Connected' : 'Disconnected'}
                  {websocketStatus.connecting && ' (Connecting...)'}
                </div>
              </div>

              {/* Real-Time Workflow Logs */}
              {showLogs && (
                <div onClick={(e) => e.stopPropagation()}>
                  <StageLogsViewer
                    taskId={task.id}
                    adwId={task.metadata?.adw_id}
                    title="Workflow Logs"
                    maxHeight="250px"
                    onClear={() => clearWorkflowLogsForTask(task.id)}
                    showTimestamps={true}
                    autoScroll={true}
                  />
                </div>
              )}

              {/* Quick Actions */}
              <div className="flex space-x-2">
                {/* Show Merge button for ready-to-merge stage */}
                {isReadyToMerge && (
                  <button
                    onClick={(e) => {
                      e.stopPropagation();
                      handleMerge();
                    }}
                    className="flex items-center justify-center space-x-1 flex-1 text-xs bg-teal-600 text-white rounded px-2 py-1 hover:bg-teal-700"
                  >
                    <GitMerge className="h-3 w-3" />
                    <span>Merge to Main</span>
                  </button>
                )}
                {getNextStage() && !isReadyToMerge && (
                  <button
                    onClick={(e) => {
                      e.stopPropagation();
                      handleMoveToNextStage();
                    }}
                    className="flex-1 text-xs bg-primary-600 text-white rounded px-2 py-1 hover:bg-primary-700"
                  >
                    Move to {getNextStage().name}
                  </button>
                )}
              </div>
            </div>
          </div>
        )}
        </>
        )}
      </div>

      {/* Click outside handler */}
      {showMenu && (
        <div
          className="fixed inset-0 z-0"
          onClick={() => setShowMenu(false)}
        />
      )}

      {/* Plan Viewer Modal */}
      <PlanViewerModal
        isOpen={showPlanModal}
        onClose={() => {
          setShowPlanModal(false);
          setPlanContent(null);
          setPlanError(null);
        }}
        planContent={planContent}
        loading={planLoading}
        error={planError}
        taskId={task.id}
        adwId={task.metadata?.adw_id || workflowMetadata?.adw_id}
      />
    </div>
  );
};

export default KanbanCard;<|MERGE_RESOLUTION|>--- conflicted
+++ resolved
@@ -14,12 +14,9 @@
   CheckCircle2,
   Edit,
   Activity,
-<<<<<<< HEAD
-  FileText
-=======
+  FileText,
   Workflow,
   GitMerge
->>>>>>> 3e039e1d
 } from 'lucide-react';
 import {
   getSubstages,
@@ -184,7 +181,6 @@
     setShowMenu(false);
   };
 
-<<<<<<< HEAD
   const handleViewPlan = (e) => {
     e.stopPropagation();
     setPlanLoading(true);
@@ -216,11 +212,10 @@
       setPlanLoading(false);
     }
   };
-=======
+
   // Check if this is a completed task
   const isCompleted = task.stage === 'completed';
   const isReadyToMerge = task.stage === 'ready-to-merge';
->>>>>>> 3e039e1d
 
   return (
     <div
@@ -230,7 +225,24 @@
       onClick={handleCardClick}
     >
       <div className="p-4">
-<<<<<<< HEAD
+        {/* Minimal view for completed tasks */}
+        {isCompleted && !isSelected ? (
+          <div className="flex items-center justify-between">
+            <div className="flex items-center space-x-2">
+              <CheckCircle className="h-5 w-5 text-green-500" />
+              <div>
+                <div className="text-sm font-medium text-gray-700">
+                  ADW {task.metadata?.adw_id || `#${task.id}`}
+                </div>
+                <div className="text-xs text-gray-500">Completed</div>
+              </div>
+            </div>
+            <div className="text-xs text-gray-400">
+              {formatTimeAgo(task.updatedAt)}
+            </div>
+          </div>
+        ) : (
+          <>
         {/* ADW Header - Display ADW ID and Trigger Button at the top */}
         {task.metadata?.adw_id && (
           <div className="adw-header mb-3 pb-2 border-b border-gray-200">
@@ -272,26 +284,6 @@
           </div>
         )}
 
-=======
-        {/* Minimal view for completed tasks */}
-        {isCompleted && !isSelected ? (
-          <div className="flex items-center justify-between">
-            <div className="flex items-center space-x-2">
-              <CheckCircle className="h-5 w-5 text-green-500" />
-              <div>
-                <div className="text-sm font-medium text-gray-700">
-                  ADW {task.metadata?.adw_id || `#${task.id}`}
-                </div>
-                <div className="text-xs text-gray-500">Completed</div>
-              </div>
-            </div>
-            <div className="text-xs text-gray-400">
-              {formatTimeAgo(task.updatedAt)}
-            </div>
-          </div>
-        ) : (
-          <>
->>>>>>> 3e039e1d
         {/* Card Header */}
         <div className="flex items-start justify-between mb-3">
           <div className="flex-1 min-w-0">
